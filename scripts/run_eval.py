--- conflicted
+++ resolved
@@ -4,25 +4,15 @@
 import os
 import sys
 
-<<<<<<< HEAD
-from llmuses.preprocess.tokenizers.gpt2_tokenizer import (GPT2Tokenizer,
-                                                          get_tokenized_string)
+from llmuses.preprocess.tokenizers.gpt2_tokenizer import GPT2Tokenizer, get_tokenized_string
 from llmuses.tasks.task_eval_qwen_code import TaskQwenCodeEval
 from llmuses.tasks.task_eval_qwen_generation import TaskQwenGenerationEval
 from llmuses.tasks.task_eval_qwen_math import TaskQwenMathEval
 from llmuses.utils.utils import jsonl_to_list
-=======
+
 current_path = os.path.dirname(os.path.abspath(__file__))
 sys.path.append(os.path.join(current_path, '..'))
 
-
-from evals.preprocess.tokenizers.gpt2_tokenizer import (GPT2Tokenizer,
-                                                        get_tokenized_string)
-from evals.tasks.task_eval_qwen_code import TaskQwenCodeEval
-from evals.tasks.task_eval_qwen_generation import TaskQwenGenerationEval
-from evals.tasks.task_eval_qwen_math import TaskQwenMathEval
-from evals.utils.utils import jsonl_to_list
->>>>>>> 8ceb920c
 
 def get_args():
     parser = argparse.ArgumentParser(
