--- conflicted
+++ resolved
@@ -198,15 +198,9 @@
 
         # Process the data for display
         input_md = row['Input'] + '\n\n' + process_model_prediction(row['Metadata'])
-<<<<<<< HEAD
-        generated_md = process_model_prediction(row['Generated'])
-        gold_md = process_model_prediction(row['Gold'])
-        pred_md = convert_markdown_image(process_model_prediction(row['Pred']))
-=======
         generated_md = convert_markdown_image(row['Generated'])
         gold_md = convert_markdown_image(row['Gold'])
         pred_md = process_model_prediction(row['Pred'])
->>>>>>> 3c8e3589
         score_md = process_json_content(row['Score'])
         nscore_val = float(row['NScore']) if not pd.isna(row['NScore']) else 0.0
 
