import os
import re
from typing import Any, Dict, List, Optional

from evalscope.api.messages import ChatMessage, ChatMessageSystem, ChatMessageUser
from evalscope.constants import JudgeScoreType
from evalscope.utils.logger import get_logger

logger = get_logger()

DEFAULT_PROMPT_TEMPLATE = """Your job is to look at a question, a gold target, and a predicted answer, and return a letter "A" or "B" to indicate whether the predicted answer is correct or incorrect.

[Question]
{question}

[Reference Answer]
{gold}

[Predicted Answer]
{pred}

Evaluate the model's answer based on correctness compared to the reference answer.
Grade the predicted answer of this new question as one of:
A: CORRECT
B: INCORRECT

Just return the letters "A" or "B", with no text around it.
"""  # noqa: E501


DEFAULT_NUMERIC_SCORE_TEMPLATE = """Please act as an impartial judge and evaluate the quality of the response provided by an AI assistant to the user question displayed below. Your evaluation should consider factors such as the helpfulness, relevance, accuracy, depth, creativity, and level of detail of the response.
Begin your evaluation by providing a short explanation. Be as objective as possible.
After providing your explanation, you must rate the response on a scale of 0 (worst) to 1 (best) by strictly following this format: \"[[rating]]\", for example: \"Rating: [[0.5]]\"

[Question]
{question}

[Response]
{pred}
"""  # noqa: E501

DEFAULT_JUDGE_MODEL = 'Qwen/Qwen3-235B-A22B'
DEFAULT_API_URL = 'https://api-inference.modelscope.cn/v1/'


class LLMJudge:
    """
    A metric that uses LLM to judge the quality of model predictions by comparing them with reference answers.
    """

    def __init__(
        self,
        api_key: Optional[str] = None,
        api_url: Optional[str] = None,
        model_id: Optional[str] = None,
        system_prompt: Optional[str] = None,
        prompt_template: Optional[str] = None,
        generation_config: Optional[Dict[str, Any]] = None,
        score_pattern: Optional[str] = None,
        score_mapping: Optional[Dict[str, float]] = None,
        score_type: str = JudgeScoreType.PATTERN,  # 'pattern', 'numeric'
        **kwargs
    ):
        """
        Initialize LLMJudge metric.

        Args:
            api_key (str, optional): API key for OpenAI or compatible service
            api_base (str, optional): API base URL
            model_id (str, optional): Model ID for LLM
            system_prompt (str, optional): System prompt for the judge
            prompt_template (str, optional): Prompt template for the judge
            generation_config (dict, optional): Generation configuration for the judge
            score_pattern (str, optional): Regex pattern to extract score from LLM response
            score_mapping (dict, optional): Mapping from extracted score to float value
            score_type (str, optional): Type of score extraction strategy ('pattern', 'numeric') defaults to 'pattern'.
                - 'pattern': Use score_pattern and score_mapping to extract categorical scores
                - 'numeric': Treat the extracted value as a direct numerical score
        """
        self.api_key = api_key or os.environ.get('MODELSCOPE_SDK_TOKEN', 'EMPTY')
        self.api_url = api_url or os.environ.get('MODELSCOPE_API_BASE', DEFAULT_API_URL)
        self.model_id = model_id or os.environ.get('MODELSCOPE_JUDGE_LLM', DEFAULT_JUDGE_MODEL)
        self.system_prompt = system_prompt or os.environ.get('JUDGE_SYSTEM_PROMPT', None)
        self.generation_config = generation_config or {'temperature': 0.0, 'max_tokens': 1024}

        # Default score mapping for A/B pattern
        self.score_type = score_type
        if self.score_type == JudgeScoreType.NUMERIC:
            self.score_pattern = score_pattern or r'\[\[(\d+(?:\.\d+)?)\]\]'
            self.prompt_template = prompt_template or os.environ.get(
                'JUDGE_PROMPT_TEMPLATE', DEFAULT_NUMERIC_SCORE_TEMPLATE
            )
        elif self.score_type == JudgeScoreType.PATTERN:
            self.score_pattern = score_pattern or r'(A|B)'
            self.prompt_template = prompt_template or os.environ.get('JUDGE_PROMPT_TEMPLATE', DEFAULT_PROMPT_TEMPLATE)
        else:
            raise ValueError(f"Invalid score_type: {self.score_type}. Must be 'pattern' or 'numeric'.")
        self.score_mapping = score_mapping or {'A': 1.0, 'B': 0.0}

        self._init_server_adapter()

    def _init_server_adapter(self):
        from evalscope.api.model import GenerateConfig, get_model

        self.model = get_model(
            model=self.model_id,
            eval_type='openai_api',
            base_url=self.api_url,
            api_key=self.api_key,
            config=GenerateConfig(**self.generation_config),
        )

<<<<<<< HEAD
    def judge(self, prompt: str, system_prompt: Optional[str] = None) -> str:
=======
    def judge(
        self,
        prompt: str = '',
        system_prompt: Optional[str] = None,
        messages: Optional[List[ChatMessage]] = None
    ) -> str:
>>>>>>> 3c8e3589
        """
        Generate a response from the LLM based on the provided prompt and context.
        If messages is provided, it will be used as the input context.

        Args:
            prompt (str): The prompt to evaluate
            system_prompt (str, optional): The system prompt to use for the evaluation
            messages (List[ChatMessage], optional): A list of chat messages to include in the evaluation
        Returns:
            str: The response from the LLM
        """
<<<<<<< HEAD
        from evalscope.api.messages import ChatMessageSystem, ChatMessageUser

        system_content = system_prompt or self.system_prompt
        input_messages = [ChatMessageUser(content=prompt)]
        if system_content:
            input_messages.insert(0, ChatMessageSystem(content=system_content))
=======
        # parse messages
        if messages is not None:
            input_messages = messages
        else:
            system_content = system_prompt or self.system_prompt
            input_messages = [ChatMessageUser(content=prompt)]
            if system_content:
                input_messages.insert(0, ChatMessageSystem(content=system_content))
>>>>>>> 3c8e3589
        try:
            # Send request using ServerModelAdapter
            response = self.model.generate(input_messages)

            # Extract content from response
            llm_response = response.completion
            return llm_response
        except Exception as e:
            logger.error(f'Error occurred during {self.model_id}@{self.api_url} LLM judge evaluation: {e}')
            return ''

    def build_prompt(self, pred: str, gold: str, question: Optional[str] = None):
        if question is None:
            question = 'Not provided'

        # check variables in prompt_template
        prompt = self.prompt_template
        if '{question}' in self.prompt_template:
            prompt = prompt.replace('{question}', question)
        if '{pred}' in self.prompt_template:
            prompt = prompt.replace('{pred}', pred)
        if '{gold}' in self.prompt_template:
            prompt = prompt.replace('{gold}', gold)
        return prompt

    def get_score(self, response: str) -> float:
        """
        Extract score from LLM response using the configured pattern and mapping.

        Args:
            response (str): The response from the LLM

        Returns:
            float: The numeric score extracted from the response
        """
        if response is None:
            return 0.0

        # choose extraction method based on score_type
        if self.score_type == JudgeScoreType.NUMERIC:
            return self._extract_numeric_score(response)
        elif self.score_type == JudgeScoreType.PATTERN:
            return self._extract_pattern_score(response)

    def _extract_numeric_score(self, response: str) -> Optional[float]:
        """extract numeric score from the response using the score_pattern"""
        match = re.search(self.score_pattern, response)

        if match:
            # try to convert each captured group to float
            for group in match.groups():
                if group is not None:
                    try:
                        return float(group)
                    except (ValueError, TypeError):
                        continue

            # if not found in groups, try the whole match
            try:
                return float(match.group(0))
            except (ValueError, TypeError):
                logger.warning(f'Failed to convert any extracted value to float from: {match.group(0)}')

        return None

    def _extract_pattern_score(self, response: str) -> float:
        """use the score_pattern to extract categorical scores"""
        match = re.search(self.score_pattern, response)
        if match:
            answer = match.group(0)
            return self.score_mapping.get(answer, 0.0)
        else:
            logger.warning(f"No match found for pattern '{self.score_pattern}' in response: {response}")
            return 0.0<|MERGE_RESOLUTION|>--- conflicted
+++ resolved
@@ -110,16 +110,12 @@
             config=GenerateConfig(**self.generation_config),
         )
 
-<<<<<<< HEAD
-    def judge(self, prompt: str, system_prompt: Optional[str] = None) -> str:
-=======
     def judge(
         self,
         prompt: str = '',
         system_prompt: Optional[str] = None,
         messages: Optional[List[ChatMessage]] = None
     ) -> str:
->>>>>>> 3c8e3589
         """
         Generate a response from the LLM based on the provided prompt and context.
         If messages is provided, it will be used as the input context.
@@ -131,14 +127,6 @@
         Returns:
             str: The response from the LLM
         """
-<<<<<<< HEAD
-        from evalscope.api.messages import ChatMessageSystem, ChatMessageUser
-
-        system_content = system_prompt or self.system_prompt
-        input_messages = [ChatMessageUser(content=prompt)]
-        if system_content:
-            input_messages.insert(0, ChatMessageSystem(content=system_content))
-=======
         # parse messages
         if messages is not None:
             input_messages = messages
@@ -147,7 +135,6 @@
             input_messages = [ChatMessageUser(content=prompt)]
             if system_content:
                 input_messages.insert(0, ChatMessageSystem(content=system_content))
->>>>>>> 3c8e3589
         try:
             # Send request using ServerModelAdapter
             response = self.model.generate(input_messages)
