# Copyright (c) Alibaba, Inc. and its affiliates.

<<<<<<< HEAD
__version__ = '1.1.0'
__release_datetime__ = '2025-10-14 14:00:00'
=======
__version__ = '0.0.0_dev'
__release_datetime__ = '2099-01-01 00:00:00'
>>>>>>> bc2d52aa
<|MERGE_RESOLUTION|>--- conflicted
+++ resolved
@@ -1,9 +1,4 @@
 # Copyright (c) Alibaba, Inc. and its affiliates.
 
-<<<<<<< HEAD
-__version__ = '1.1.0'
-__release_datetime__ = '2025-10-14 14:00:00'
-=======
-__version__ = '0.0.0_dev'
-__release_datetime__ = '2099-01-01 00:00:00'
->>>>>>> bc2d52aa
+__version__ = '1.1.1'
+__release_datetime__ = '2025-10-27 17:00:00'