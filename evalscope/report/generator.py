import pandas as pd
from pandas import DataFrame
from typing import TYPE_CHECKING

from evalscope.constants import DataCollection
from evalscope.report.report import *

if TYPE_CHECKING:
    from evalscope.api.benchmark import DataAdapter
    from evalscope.api.metric import AggScore
<<<<<<< HEAD
    from evalscope.benchmarks import DataAdapter as OldDataAdapter
=======
>>>>>>> 3c8e3589


class ReportGenerator:

    @staticmethod
<<<<<<< HEAD
    def gen_report(subset_score_map: dict, model_name: str, data_adapter: 'OldDataAdapter', **kwargs) -> Report:
=======
    def gen_collection_report(df: DataFrame, all_dataset_name: str, model_name: str) -> Report:
        metrics_list = []
        for metric_name, group_metric in df.groupby('metric', sort=False):
            categories = []
            for category_name, group_category in group_metric.groupby('categories'):
                subsets = []
                for (dataset_name, subset_name), group_subset in group_category.groupby(['dataset_name',
                                                                                         'subset_name']):
                    avg_score = group_subset['score'].mean()
                    num = group_subset['score'].count()
                    subsets.append(Subset(name=f'{dataset_name}/{subset_name}', score=float(avg_score), num=int(num)))
                categories.append(Category(name=category_name, subsets=subsets))
            metrics_list.append(Metric(name=metric_name, categories=categories))
        return Report(
            name=DataCollection.NAME, metrics=metrics_list, dataset_name=all_dataset_name, model_name=model_name
        )

    @staticmethod
    def generate_report(
        score_dict: Dict[str, List['AggScore']],
        model_name: str,
        data_adapter: 'DataAdapter',
        add_aggregation_name: bool = True
    ) -> Report:
>>>>>>> 3c8e3589
        """
        Generate a report for a specific dataset based on provided subset scores.

        Args:
            subset_score_map (dict): A mapping from subset names to a list of score dictionaries.
            ```
            {
                'subset_name': [
                    AggScore={'metric_name': 'AverageAccuracy', 'score': 0.3389, 'num': 100},
                    AggScore={'metric_name': 'WeightedAverageAccuracy', 'score': 0.3389, 'num': 100}
                ],
                ...
            }
            ```
            data_adapter (DataAdapter): An adapter object for data handling.

        Returns:
            Report: A structured report object containing metrics, categories, and subsets.

            >>> report = gen_report(subset_score_map, "My Report", data_adapter, dataset_name="Dataset", model_name="Model")
        """  # noqa: E501

        dataset_name = data_adapter.name
        category_map = data_adapter.category_map
        report_name = f'{model_name}@{dataset_name}'

        def flatten_subset() -> DataFrame:
            """
            Flatten subset score map to a DataFrame.

            Example:
                        name  score  num   categories      metric_name
            0       ARC-Easy    0.5    2    [default]  AverageAccuracy
            1  ARC-Challenge    0.5    2    [default]  AverageAccuracy
            """
            subsets = []
            for subset_name, agg_scores in score_dict.items():
                for agg_score_item in agg_scores:
                    categories = category_map.get(subset_name, ['default'])
                    if add_aggregation_name and agg_score_item.aggregation_name:
                        metric_name = f'{agg_score_item.aggregation_name}_{agg_score_item.metric_name}'
                    else:
                        metric_name = agg_score_item.metric_name

                    if isinstance(categories, str):
                        categories = [categories]
                    subsets.append(
                        dict(
                            name=subset_name,
<<<<<<< HEAD
                            score=score_item['score'],
                            num=score_item['num'],
                            metric_name=score_item['metric_name'],
=======
                            score=agg_score_item.score,
                            num=agg_score_item.num,
                            metric_name=metric_name,
>>>>>>> 3c8e3589
                            categories=tuple(categories)
                        )
                    )
            df = pd.DataFrame(subsets)
            return df

        df = flatten_subset()

        metrics_list = []
        for metric_name, group_metric in df.groupby('metric_name', sort=False):
            categories = []
            for category_name, group_category in group_metric.groupby('categories'):
                subsets = []
                for _, row in group_category.iterrows():
                    subsets.append(Subset(name=row['name'], score=row['score'], num=row['num']))

                categories.append(Category(name=category_name, subsets=subsets))

            metrics_list.append(Metric(name=metric_name, categories=categories))

        report = Report(
            name=report_name,
            metrics=metrics_list,
            dataset_name=dataset_name,
            model_name=model_name,
            dataset_description=data_adapter.description,
            dataset_pretty_name=data_adapter.pretty_name
        )
<<<<<<< HEAD
        return report

    @staticmethod
    def gen_collection_report(df: DataFrame, all_dataset_name: str, model_name: str) -> Report:
        categories = []
        for category_name, group_category in df.groupby('categories'):
            subsets = []
            for (dataset_name, subset_name), group_subset in group_category.groupby(['dataset_name', 'subset_name']):
                avg_score = group_subset['score'].mean()
                num = group_subset['score'].count()
                subsets.append(Subset(name=f'{dataset_name}/{subset_name}', score=float(avg_score), num=int(num)))

            categories.append(Category(name=category_name, subsets=subsets))
        return Report(
            name=DataCollection.NAME,
            metrics=[Metric(name='Average', categories=categories)],
            dataset_name=all_dataset_name,
            model_name=model_name
        )

    @staticmethod
    def generate_report(
        score_dict: Dict[str, List['AggScore']],
        model_name: str,
        data_adapter: 'DataAdapter',
        add_aggregation_name: bool = True
    ) -> Report:
        """
        Generate a report for a specific dataset based on provided subset scores.

        Args:
            subset_score_map (dict): A mapping from subset names to a list of score dictionaries.
            ```
            {
                'subset_name': [
                    AggScore={'metric_name': 'AverageAccuracy', 'score': 0.3389, 'num': 100},
                    AggScore={'metric_name': 'WeightedAverageAccuracy', 'score': 0.3389, 'num': 100}
                ],
                ...
            }
            ```
            data_adapter (DataAdapter): An adapter object for data handling.

        Returns:
            Report: A structured report object containing metrics, categories, and subsets.

            >>> report = gen_report(subset_score_map, "My Report", data_adapter, dataset_name="Dataset", model_name="Model")
        """  # noqa: E501

        dataset_name = data_adapter.name
        category_map = data_adapter.category_map
        report_name = f'{model_name}@{dataset_name}'

        def flatten_subset() -> DataFrame:
            """
            Flatten subset score map to a DataFrame.

            Example:
                        name  score  num   categories      metric_name
            0       ARC-Easy    0.5    2    [default]  AverageAccuracy
            1  ARC-Challenge    0.5    2    [default]  AverageAccuracy
            """
            subsets = []
            for subset_name, agg_scores in score_dict.items():
                for agg_score_item in agg_scores:
                    categories = category_map.get(subset_name, ['default'])
                    if add_aggregation_name and agg_score_item.aggregation_name:
                        metric_name = f'{agg_score_item.aggregation_name}_{agg_score_item.metric_name}'
                    else:
                        metric_name = agg_score_item.metric_name

                    if isinstance(categories, str):
                        categories = [categories]
                    subsets.append(
                        dict(
                            name=subset_name,
                            score=agg_score_item.score,
                            num=agg_score_item.num,
                            metric_name=metric_name,
                            categories=tuple(categories)
                        )
                    )
            df = pd.DataFrame(subsets)
            return df

        df = flatten_subset()

        metrics_list = []
        for metric_name, group_metric in df.groupby('metric_name', sort=False):
            categories = []
            for category_name, group_category in group_metric.groupby('categories'):
                subsets = []
                for _, row in group_category.iterrows():
                    subsets.append(Subset(name=row['name'], score=row['score'], num=row['num']))

                categories.append(Category(name=category_name, subsets=subsets))

            metrics_list.append(Metric(name=metric_name, categories=categories))

        report = Report(
            name=report_name,
            metrics=metrics_list,
            dataset_name=dataset_name,
            model_name=model_name,
            dataset_description=data_adapter.description,
            dataset_pretty_name=data_adapter.pretty_name
        )
=======
>>>>>>> 3c8e3589
        return report<|MERGE_RESOLUTION|>--- conflicted
+++ resolved
@@ -8,18 +8,11 @@
 if TYPE_CHECKING:
     from evalscope.api.benchmark import DataAdapter
     from evalscope.api.metric import AggScore
-<<<<<<< HEAD
-    from evalscope.benchmarks import DataAdapter as OldDataAdapter
-=======
->>>>>>> 3c8e3589
 
 
 class ReportGenerator:
 
     @staticmethod
-<<<<<<< HEAD
-    def gen_report(subset_score_map: dict, model_name: str, data_adapter: 'OldDataAdapter', **kwargs) -> Report:
-=======
     def gen_collection_report(df: DataFrame, all_dataset_name: str, model_name: str) -> Report:
         metrics_list = []
         for metric_name, group_metric in df.groupby('metric', sort=False):
@@ -35,121 +28,6 @@
             metrics_list.append(Metric(name=metric_name, categories=categories))
         return Report(
             name=DataCollection.NAME, metrics=metrics_list, dataset_name=all_dataset_name, model_name=model_name
-        )
-
-    @staticmethod
-    def generate_report(
-        score_dict: Dict[str, List['AggScore']],
-        model_name: str,
-        data_adapter: 'DataAdapter',
-        add_aggregation_name: bool = True
-    ) -> Report:
->>>>>>> 3c8e3589
-        """
-        Generate a report for a specific dataset based on provided subset scores.
-
-        Args:
-            subset_score_map (dict): A mapping from subset names to a list of score dictionaries.
-            ```
-            {
-                'subset_name': [
-                    AggScore={'metric_name': 'AverageAccuracy', 'score': 0.3389, 'num': 100},
-                    AggScore={'metric_name': 'WeightedAverageAccuracy', 'score': 0.3389, 'num': 100}
-                ],
-                ...
-            }
-            ```
-            data_adapter (DataAdapter): An adapter object for data handling.
-
-        Returns:
-            Report: A structured report object containing metrics, categories, and subsets.
-
-            >>> report = gen_report(subset_score_map, "My Report", data_adapter, dataset_name="Dataset", model_name="Model")
-        """  # noqa: E501
-
-        dataset_name = data_adapter.name
-        category_map = data_adapter.category_map
-        report_name = f'{model_name}@{dataset_name}'
-
-        def flatten_subset() -> DataFrame:
-            """
-            Flatten subset score map to a DataFrame.
-
-            Example:
-                        name  score  num   categories      metric_name
-            0       ARC-Easy    0.5    2    [default]  AverageAccuracy
-            1  ARC-Challenge    0.5    2    [default]  AverageAccuracy
-            """
-            subsets = []
-            for subset_name, agg_scores in score_dict.items():
-                for agg_score_item in agg_scores:
-                    categories = category_map.get(subset_name, ['default'])
-                    if add_aggregation_name and agg_score_item.aggregation_name:
-                        metric_name = f'{agg_score_item.aggregation_name}_{agg_score_item.metric_name}'
-                    else:
-                        metric_name = agg_score_item.metric_name
-
-                    if isinstance(categories, str):
-                        categories = [categories]
-                    subsets.append(
-                        dict(
-                            name=subset_name,
-<<<<<<< HEAD
-                            score=score_item['score'],
-                            num=score_item['num'],
-                            metric_name=score_item['metric_name'],
-=======
-                            score=agg_score_item.score,
-                            num=agg_score_item.num,
-                            metric_name=metric_name,
->>>>>>> 3c8e3589
-                            categories=tuple(categories)
-                        )
-                    )
-            df = pd.DataFrame(subsets)
-            return df
-
-        df = flatten_subset()
-
-        metrics_list = []
-        for metric_name, group_metric in df.groupby('metric_name', sort=False):
-            categories = []
-            for category_name, group_category in group_metric.groupby('categories'):
-                subsets = []
-                for _, row in group_category.iterrows():
-                    subsets.append(Subset(name=row['name'], score=row['score'], num=row['num']))
-
-                categories.append(Category(name=category_name, subsets=subsets))
-
-            metrics_list.append(Metric(name=metric_name, categories=categories))
-
-        report = Report(
-            name=report_name,
-            metrics=metrics_list,
-            dataset_name=dataset_name,
-            model_name=model_name,
-            dataset_description=data_adapter.description,
-            dataset_pretty_name=data_adapter.pretty_name
-        )
-<<<<<<< HEAD
-        return report
-
-    @staticmethod
-    def gen_collection_report(df: DataFrame, all_dataset_name: str, model_name: str) -> Report:
-        categories = []
-        for category_name, group_category in df.groupby('categories'):
-            subsets = []
-            for (dataset_name, subset_name), group_subset in group_category.groupby(['dataset_name', 'subset_name']):
-                avg_score = group_subset['score'].mean()
-                num = group_subset['score'].count()
-                subsets.append(Subset(name=f'{dataset_name}/{subset_name}', score=float(avg_score), num=int(num)))
-
-            categories.append(Category(name=category_name, subsets=subsets))
-        return Report(
-            name=DataCollection.NAME,
-            metrics=[Metric(name='Average', categories=categories)],
-            dataset_name=all_dataset_name,
-            model_name=model_name
         )
 
     @staticmethod
@@ -239,6 +117,4 @@
             dataset_description=data_adapter.description,
             dataset_pretty_name=data_adapter.pretty_name
         )
-=======
->>>>>>> 3c8e3589
         return report