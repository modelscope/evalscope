--- conflicted
+++ resolved
@@ -32,19 +32,12 @@
     return report_list
 
 
-<<<<<<< HEAD
-def get_data_frame(report_list: List[Report]) -> pd.DataFrame:
-    tables = []
-    for report in report_list:
-        df = report.to_dataframe()
-=======
 def get_data_frame(report_list: List[Report],
                    flatten_metrics: bool = True,
                    flatten_categories: bool = True) -> pd.DataFrame:
     tables = []
     for report in report_list:
         df = report.to_dataframe(flatten_metrics=flatten_metrics, flatten_categories=flatten_categories)
->>>>>>> 1b988782
         tables.append(df)
     return pd.concat(tables, ignore_index=True)
 
