# Copyright (c) Alibaba, Inc. and its affiliates.

import glob
import os
import pandas as pd
from tabulate import tabulate
from typing import List, Tuple

from evalscope.report.report import Report
from evalscope.utils.logger import get_logger

logger = get_logger()
"""
Combine and generate table for reports of LLMs.
"""


def get_report_list(reports_path_list: List[str]) -> List[Report]:
    report_list: List[Report] = []
    # Iterate over each report path
    for report_path in reports_path_list:
        model_report_dir = os.path.normpath(report_path)
        report_files = glob.glob(os.path.join(model_report_dir, '**', '*.json'), recursive=True)
        # Iterate over each report file
        for file_path in report_files:
            try:
                report = Report.from_json(file_path)
                report_list.append(report)
            except Exception as e:
                logger.error(f'Error loading report from {file_path}: {e}')
    report_list = sorted(report_list, key=lambda x: (x.model_name, x.dataset_name))
    return report_list


def get_data_frame(
    report_list: List[Report],
    flatten_metrics: bool = True,
    flatten_categories: bool = True,
    add_overall_metric: bool = False
) -> pd.DataFrame:
    tables = []
    for report in report_list:
        df = report.to_dataframe(
            flatten_metrics=flatten_metrics,
            flatten_categories=flatten_categories,
            add_overall_metric=add_overall_metric
        )
        tables.append(df)
    return pd.concat(tables, ignore_index=True)


def gen_table(
    reports_path_list: list[str] = None,
    report_list: list[Report] = None,
    flatten_metrics: bool = True,
    flatten_categories: bool = True,
    add_overall_metric: bool = False
) -> str:
    """
    Generates a formatted table from a list of report paths or Report objects.

    Args:
        reports_path_list (list[str], optional): List of file paths to report files.
            Either this or `report_list` must be provided.
        report_list (list[Report], optional): List of Report objects.
            Either this or `reports_path_list` must be provided.
        flatten_metrics (bool, optional): Whether to flatten the metrics in the output table. Defaults to True.
        flatten_categories (bool, optional): Whether to flatten the categories in the output table. Defaults to True.
        add_overall_metric (bool, optional): Whether to add an overall metric column to the table. Defaults to False.

    Returns:
        str: A string representation of the table in grid format.

    Raises:
        AssertionError: If neither `reports_path_list` nor `report_list` is provided.
    """
    assert (reports_path_list is not None) or (report_list is not None), \
        'Either reports_path_list or report_list must be provided.'
    if report_list is None:
        report_list = get_report_list(reports_path_list)
    # Generate a DataFrame from the report list
    table = get_data_frame(
        report_list,
        flatten_metrics=flatten_metrics,
        flatten_categories=flatten_categories,
        add_overall_metric=add_overall_metric
    )
<<<<<<< HEAD
    return tabulate(table, headers=table.columns, tablefmt='grid', showindex=False)


class ReportsRecorder:
    COMMON_DATASET_PATH = []
    CUSTOM_DATASET_PATH = []

    def __init__(self, oss_url: str = '', endpoint: str = ''):
        pass


if __name__ == '__main__':
    report_dir_1 = './outputs/20250117_151926'
    # report_dir_2 = './outputs/20250107_204445/reports'

    report_table = gen_table(reports_path_list=[report_dir_1])
    print(report_table)

    # ALL VALUES ONLY FOR EXAMPLE
    # +--------------------------+-------------------+-------------+
    # | Model                    | CompetitionMath   | GSM8K       |
    # +==========================+===================+=============+
    # | ZhipuAI_chatglm2-6b-base | 25.0 (acc)        | 30.50 (acc) |
    # +--------------------------+-------------------+-------------+
    # | ZhipuAI_chatglm2-6b      | 30.5 (acc)        | 40.50 (acc) |
    # +--------------------------+-------------------+-------------+
=======
    return tabulate(table, headers=table.columns, tablefmt='grid', showindex=False)
>>>>>>> 3c8e3589
<|MERGE_RESOLUTION|>--- conflicted
+++ resolved
@@ -85,33 +85,4 @@
         flatten_categories=flatten_categories,
         add_overall_metric=add_overall_metric
     )
-<<<<<<< HEAD
-    return tabulate(table, headers=table.columns, tablefmt='grid', showindex=False)
-
-
-class ReportsRecorder:
-    COMMON_DATASET_PATH = []
-    CUSTOM_DATASET_PATH = []
-
-    def __init__(self, oss_url: str = '', endpoint: str = ''):
-        pass
-
-
-if __name__ == '__main__':
-    report_dir_1 = './outputs/20250117_151926'
-    # report_dir_2 = './outputs/20250107_204445/reports'
-
-    report_table = gen_table(reports_path_list=[report_dir_1])
-    print(report_table)
-
-    # ALL VALUES ONLY FOR EXAMPLE
-    # +--------------------------+-------------------+-------------+
-    # | Model                    | CompetitionMath   | GSM8K       |
-    # +==========================+===================+=============+
-    # | ZhipuAI_chatglm2-6b-base | 25.0 (acc)        | 30.50 (acc) |
-    # +--------------------------+-------------------+-------------+
-    # | ZhipuAI_chatglm2-6b      | 30.5 (acc)        | 40.50 (acc) |
-    # +--------------------------+-------------------+-------------+
-=======
-    return tabulate(table, headers=table.columns, tablefmt='grid', showindex=False)
->>>>>>> 3c8e3589
+    return tabulate(table, headers=table.columns, tablefmt='grid', showindex=False)