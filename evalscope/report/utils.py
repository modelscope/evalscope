--- conflicted
+++ resolved
@@ -79,11 +79,7 @@
     metrics: List[Metric] = field(default_factory=list)
 
     def __post_init__(self):
-<<<<<<< HEAD
-        self.score = normalize_score(macro_mean(self.metrics))
-=======
         self.score = self.metrics[0].score  # NOTE: only use the first metric by default
->>>>>>> 1b988782
 
     def to_dict(self) -> Dict[str, Any]:
         return asdict(self)
@@ -104,11 +100,7 @@
             data = json.load(f)
         return cls.from_dict(data)
 
-<<<<<<< HEAD
-    def to_dataframe(self):
-=======
     def to_dataframe(self, flatten_metrics: bool = True, flatten_categories: bool = True):
->>>>>>> 1b988782
         table = defaultdict(list)
         for metric in self.metrics:
             for category in metric.categories:
@@ -120,9 +112,6 @@
                     table[ReportKey.subset_name].append(subset.name)
                     table[ReportKey.num].append(subset.num)
                     table[ReportKey.score].append(subset.score)  # TODO: convert to percentage
-<<<<<<< HEAD
-        df = pd.DataFrame.from_dict(table, orient='columns')
-=======
             # NOTE: only flatten metrics if needed, use the first metric by default
             if not flatten_metrics:
                 break
@@ -132,7 +121,6 @@
         return df
 
     def _flatten_categories(self, df: pd.DataFrame):
->>>>>>> 1b988782
         # expand categories to multiple rows
         df_categories = df.copy()
         # multi-level aggregation for categories
