--- conflicted
+++ resolved
@@ -69,22 +69,12 @@
     """
     random.seed(seed)
     np.random.seed(seed)
-<<<<<<< HEAD
-    try:
-=======
 
     if check_import('torch', raise_warning=False):
->>>>>>> 3c8e3589
         import torch
 
         torch.manual_seed(seed)
         if torch.cuda.is_available():
             torch.cuda.manual_seed_all(seed)
             torch.backends.cudnn.deterministic = True
-<<<<<<< HEAD
-            torch.backends.cudnn.benchmark = False
-    except ImportError:
-        pass
-=======
-            torch.backends.cudnn.benchmark = False
->>>>>>> 3c8e3589
+            torch.backends.cudnn.benchmark = False