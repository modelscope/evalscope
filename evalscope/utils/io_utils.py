--- conflicted
+++ resolved
@@ -288,33 +288,21 @@
            [i for i in input_list if i not in candidate_list]
 
 
-<<<<<<< HEAD
-def PIL_to_base64(image: Image.Image, format: str = 'JPEG') -> str:
-=======
 def PIL_to_base64(image: Image.Image, format: str = 'JPEG', add_header: bool = False) -> str:
->>>>>>> 3c8e3589
     """
     Convert a PIL Image to a base64 encoded string.
 
     Args:
         image (Image.Image): The PIL Image to convert.
         format (str): The format to save the image in. Default is 'JPEG'.
-<<<<<<< HEAD
-=======
         add_header (bool): Whether to add the base64 header. Default is False.
 
->>>>>>> 3c8e3589
     Returns:
         str: Base64 encoded string of the image.
     """
     buffered = BytesIO()
     image.save(buffered, format=format)
     img_str = base64.b64encode(buffered.getvalue()).decode('utf-8')
-<<<<<<< HEAD
-    return img_str
-
-
-=======
     if add_header:
         img_str = f'data:image/{format.lower()};base64,{img_str}'
     return img_str
@@ -358,7 +346,6 @@
     return img
 
 
->>>>>>> 3c8e3589
 def safe_filename(s: str, max_length: int = 255) -> str:
     """
     Convert a string into a safe filename by removing or replacing unsafe characters.
@@ -411,13 +398,6 @@
     return s
 
 
-<<<<<<< HEAD
-def convert_numpy_types(obj):
-    """Recursively convert numpy types to native Python types for JSON serialization."""
-    import numpy as np
-
-    if isinstance(obj, np.bool_):
-=======
 def convert_normal_types(obj):
     """Recursively convert numpy types and datetime objects to native Python types for JSON serialization."""
     import numpy as np
@@ -425,7 +405,6 @@
     if isinstance(obj, datetime):
         return obj.isoformat()
     elif isinstance(obj, np.bool_):
->>>>>>> 3c8e3589
         return bool(obj)
     elif isinstance(obj, np.integer):
         return int(obj)
@@ -434,18 +413,10 @@
     elif isinstance(obj, np.ndarray):
         return obj.tolist()
     elif isinstance(obj, dict):
-<<<<<<< HEAD
-        return {key: convert_numpy_types(value) for key, value in obj.items()}
-    elif isinstance(obj, list):
-        return [convert_numpy_types(item) for item in obj]
-    elif isinstance(obj, tuple):
-        return tuple(convert_numpy_types(item) for item in obj)
-=======
         return {key: convert_normal_types(value) for key, value in obj.items()}
     elif isinstance(obj, list):
         return [convert_normal_types(item) for item in obj]
     elif isinstance(obj, tuple):
         return tuple(convert_normal_types(item) for item in obj)
->>>>>>> 3c8e3589
     else:
         return obj