--- conflicted
+++ resolved
@@ -131,14 +131,9 @@
         )
         evaluators.append(evaluator)
 
-<<<<<<< HEAD
-        # Update task_config.dataset_args with benchmark metadata
-        task_config.dataset_args[dataset_name] = benchmark.to_dict()
-=======
         # Update task_config.dataset_args with benchmark metadata, except for DataCollection
         if dataset_name != DataCollection.NAME:
             task_config.dataset_args[dataset_name] = benchmark.to_dict()
->>>>>>> 3c8e3589
 
     # dump task_cfg to outputs.configs_dir after creating evaluators
     task_config.dump_yaml(outputs.configs_dir)
@@ -169,12 +164,9 @@
             if torch.cuda.is_available():
                 torch.cuda.empty_cache()
 
-<<<<<<< HEAD
-=======
     return eval_results
 
 
->>>>>>> 3c8e3589
 def main():
     from evalscope.arguments import parse_args
     args = parse_args()
