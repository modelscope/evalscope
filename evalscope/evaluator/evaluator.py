--- conflicted
+++ resolved
@@ -57,13 +57,8 @@
                  **kwargs):
 
         self.dataset_name_or_path = os.path.expanduser(dataset_name_or_path)
-<<<<<<< HEAD
         self.dataset_name = os.path.basename(self.dataset_name_or_path.rstrip(os.sep)).split('.')[0]
-        self.model_name = os.path.basename(str(overall_task_cfg.model).rstrip(os.sep))
-=======
-        self.dataset_name = os.path.basename(self.dataset_name_or_path.rstrip(os.sep))
         self.model_name = overall_task_cfg.model_id
->>>>>>> d76e35f9
         self.custom_task_name = f'{self.model_name}_{self.dataset_name}'
 
         self.datasets_dir = os.path.expanduser(datasets_dir)
