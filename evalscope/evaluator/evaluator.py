# Copyright (c) Alibaba, Inc. and its affiliates.
"""
Default evaluator implementation for running benchmark evaluations.

This module provides the DefaultEvaluator class which orchestrates the entire
evaluation process including data loading, model inference, metric calculation,
and report generation.
"""

import os
<<<<<<< HEAD
from collections import defaultdict
from concurrent.futures import ThreadPoolExecutor, as_completed
=======
import traceback
from collections import defaultdict
from concurrent.futures import ThreadPoolExecutor, TimeoutError, as_completed
>>>>>>> 3c8e3589
from tqdm import tqdm
from typing import TYPE_CHECKING, Dict, List, Tuple, Union

from evalscope.api.dataset import Dataset, DatasetDict, Sample
from evalscope.api.evaluator import CacheManager, Evaluator, TaskState
from evalscope.api.metric import AggScore, SampleScore
from evalscope.report import Report, gen_table
<<<<<<< HEAD
=======
from evalscope.utils.logger import get_logger
>>>>>>> 3c8e3589

if TYPE_CHECKING:
    from evalscope.api.benchmark import DataAdapter
    from evalscope.api.model import Model
    from evalscope.config import TaskConfig
    from evalscope.utils.io_utils import OutputsStructure
<<<<<<< HEAD

from evalscope.utils.logger import get_logger
=======
>>>>>>> 3c8e3589

logger = get_logger()


class DefaultEvaluator(Evaluator):
    """
    Default Evaluator for running evaluations on benchmarks.

    This evaluator handles the complete evaluation pipeline:
    1. Loading datasets from benchmarks
    2. Running model inference on samples
    3. Calculating evaluation metrics
    4. Generating and saving reports
    5. Managing caching for predictions and reviews

    Args:
        benchmark: The data adapter for loading and processing data.
        model: The model to be evaluated.
        outputs: The output structure for saving evaluation results.
        task_config: The task configuration.
    """

    def __init__(
        self,
        benchmark: 'DataAdapter',
        model: 'Model',
        outputs: 'OutputsStructure',
        task_config: 'TaskConfig',
    ):
        # Store core components needed for evaluation
        self.benchmark = benchmark
        self.model = model
        self.outputs = outputs
        self.task_config = task_config

        # Extract frequently used identifiers
        self.benchmark_name = benchmark.name
        """Name of the benchmark being evaluated."""

        self.model_name = task_config.model_id
        """ID of the model being evaluated."""

        self.use_cache = task_config.use_cache
        """Whether to use cache for predictions."""

        # Initialize cache manager for storing and retrieving cached results
        self.cache_manager = CacheManager(
            outputs=outputs,
            model_name=self.model_name,
            benchmark_name=self.benchmark_name,
        )

    def eval(self) -> Report:
        """
        Run the complete evaluation process.

        This is the main entry point that orchestrates the entire evaluation:
        1. Load dataset from benchmark
        2. Evaluate each subset independently
        3. Aggregate scores across subsets
        4. Generate final evaluation report

        Returns:
            Report: The complete evaluation report containing all metrics and results.
        """
        # Load the dataset and evaluate each subset
        dataset_dict = self.benchmark.load_dataset()
        agg_score_dict = defaultdict(list)

        # Process each subset (e.g., test, validation) independently
        for subset, dataset in dataset_dict.items():
<<<<<<< HEAD
            assert len(dataset) > 0, f'No samples found in subset: {subset}'
=======
            if len(dataset) == 0:
                logger.info(f'No samples found in subset: {subset}, skipping.')
                continue
>>>>>>> 3c8e3589
            subset_score = self.evaluate_subset(subset, dataset)
            agg_score_dict[subset] = subset_score

        # Generate the report based on aggregated scores
        report = self.get_report(agg_score_dict)
<<<<<<< HEAD
=======

        # Finalize the evaluation process
        self.finalize()
>>>>>>> 3c8e3589
        return report

    def evaluate_subset(self, subset: str, dataset: Dataset) -> List[AggScore]:
        """
        Evaluate a single subset of the dataset.

        This method processes one subset through the complete evaluation pipeline:
        1. Get model predictions for all samples
        2. Calculate evaluation metrics for predictions
        3. Aggregate individual sample scores

        Args:
            subset: Name of the subset being evaluated (e.g., 'test', 'validation').
            dataset: The dataset subset containing samples to evaluate.

        Returns:
            List[AggScore]: Aggregated scores for this subset.
        """
        # Get model predictions for all samples in the subset
        task_states = self.get_answers(subset, dataset)

        # Calculate evaluation metrics for each prediction
        sample_scores = self.get_reviews(subset, task_states)

        # Aggregate individual sample scores into subset-level metrics
        agg_scores = self.benchmark.aggregate_scores(sample_scores=sample_scores)
        return agg_scores

    def get_answers(self, subset: str, dataset: Dataset) -> List[TaskState]:
        """
        Get model predictions for all samples in the dataset subset.

        This method handles:
        1. Loading cached predictions if available and caching is enabled
        2. Running model inference on remaining samples in parallel
        3. Saving new predictions to cache

        Args:
            subset: Name of the subset being processed.
            dataset: The dataset subset containing samples for prediction.

        Returns:
            List[TaskState]: Task states containing model predictions for each sample.
        """
        # Initialize task state list and filter cached predictions if caching is enabled
        if self.use_cache:
            task_state_list, dataset = self.cache_manager.filter_prediction_cache(subset, dataset)
        else:
            task_state_list = []
<<<<<<< HEAD

        # Get output directory for storing model predictions
        model_prediction_dir = os.path.dirname(self.cache_manager.get_prediction_cache_path(subset))

        # Convert dataset to list for parallel processing
        dataset_list = list(dataset)

        if not dataset_list:
            return task_state_list

        # Process samples in parallel using ThreadPoolExecutor
        with ThreadPoolExecutor(max_workers=min(len(dataset_list), self.task_config.eval_batch_size)) as executor:
            # Submit all prediction tasks
            future_to_sample = {
                executor.submit(self._predict_sample, sample, model_prediction_dir): sample
                for sample in dataset_list
            }

            # Process completed tasks with progress bar
            with tqdm(total=len(dataset_list), desc=f'Predicting[{self.benchmark_name}@{subset}]: ') as pbar:
                for future in as_completed(future_to_sample):
                    sample = future_to_sample[future]
                    try:
                        task_state = future.result()
                        task_state_list.append(task_state)

                        # Save the prediction result to cache for future use
                        model_result = self.cache_manager.save_prediction_cache(
                            subset, task_state, self.benchmark.save_metadata
                        )
                        logger.debug(f'Model result: \n{model_result.model_dump_json(indent=2)}')

                    except Exception as exc:
                        logger.error(f'{sample.model_dump_json(indent=2)} prediction failed: due to {exc}')
                        if self.task_config.ignore_errors:
                            logger.warning('Error ignored, continuing with next sample.')
                        else:
                            raise exc
                    finally:
                        pbar.update(1)

        return task_state_list

    def _predict_sample(self, sample: Sample, model_prediction_dir: str) -> TaskState:
        """
        Helper method to predict a single sample.

        Args:
            sample: The sample to predict.
            model_prediction_dir: Directory for storing model predictions.

        Returns:
            TaskState: The task state containing the prediction result.
        """
        logger.debug(f'\n{sample.pretty_print()}')

        # Run model inference on the current sample
        task_state = self.benchmark.run_inference(model=self.model, sample=sample, output_dir=model_prediction_dir)
        return task_state

    def get_reviews(self, subset: str, task_states: List[TaskState]) -> List[SampleScore]:
        """
        Calculate evaluation metrics for model predictions.

        This method handles:
        1. Loading cached review results if available and caching is enabled
        2. Computing metrics for remaining task states in parallel
        3. Saving new review results to cache

        Args:
            subset: Name of the subset being reviewed.
            task_states: List of task states containing model predictions.

        Returns:
            List[SampleScore]: Evaluation scores for each sample.
        """
        # Initialize sample score list and filter cached reviews if caching is enabled
        if self.use_cache and not self.task_config.rerun_review:
            sample_score_list, task_states = self.cache_manager.filter_review_cache(subset, task_states)
        else:
            # Init a clean sample score list
            sample_score_list = []
            self.cache_manager.delete_review_cache(subset)

        if not task_states:
            return sample_score_list

        # Process task states in parallel using ThreadPoolExecutor
        with ThreadPoolExecutor(max_workers=min(len(task_states), self.task_config.judge_worker_num)) as executor:
            # Submit all review tasks
            future_to_task_state = {
                executor.submit(self._review_task_state, task_state): task_state
                for task_state in task_states
            }

            # Process completed tasks with progress bar
            with tqdm(total=len(task_states), desc=f'Reviewing[{self.benchmark_name}@{subset}]: ') as pbar:
                for future in as_completed(future_to_task_state):
                    task_state = future_to_task_state[future]
                    try:
                        sample_score = future.result()
                        sample_score_list.append(sample_score)

                        # Save the review result to cache for future use
                        review_result = self.cache_manager.save_review_cache(
                            subset=subset,
                            task_state=task_state,
                            sample_score=sample_score,
                            save_metadata=self.benchmark.save_metadata
                        )
                        logger.debug(f'Review result: \n{review_result.model_dump_json(indent=2)}')

                    except Exception as exc:
                        logger.error(f'Error when review sample {task_state.sample_id}: {exc}')
                        if self.task_config.ignore_errors:
                            logger.warning('Error ignored, continuing with next sample.')
                        else:
                            raise exc
                    finally:
                        pbar.update(1)

        return sample_score_list

    def _review_task_state(self, task_state: TaskState) -> SampleScore:
        """
        Helper method to review a single task state.

        Args:
            task_state: The task state to review.

        Returns:
            SampleScore: The evaluation score for the task state.
        """
        # Compute evaluation metrics using the benchmark's metric calculation
        sample_score = self.benchmark.calculate_metrics(task_state=task_state)
        return sample_score

    def get_report(self, agg_score_dict: Dict[str, List[AggScore]]) -> Report:
        """
        Generate a comprehensive evaluation report from aggregated scores.

        This method handles:
        1. Creating the evaluation report from scores
        2. Generating and displaying a summary table
        3. Optionally generating detailed analysis
        4. Saving the report to file

        Args:
            agg_score_dict: Dictionary mapping subset names to their aggregated scores.

        Returns:
            Report: The complete evaluation report.
        """
        assert agg_score_dict, 'No scores to generate report from.'

        # Get paths for saving the report
        report_path = self.cache_manager.get_report_path()
        report_file = self.cache_manager.get_report_file()

        # Generate the main evaluation report using benchmark-specific logic
        report = self.benchmark.generate_report(
            scores=agg_score_dict, model_name=self.model_name, output_dir=report_path
        )

        # Generate and display a summary table of results
        try:
            report_table = gen_table(report_list=[report], add_overall_metric=True)
            logger.info(f'\n{self.benchmark_name} report table:'
                        f'\n{report_table} \n')
        except Exception:
            logger.error('Failed to generate report table.')

        # Generate detailed analysis if requested in configuration
        if self.task_config.analysis_report:
            logger.info('Generating report analysis, please wait ...')
            analysis = report.generate_analysis(self.task_config.judge_model_args)
            logger.info(f'Report analysis:\n{analysis}')
        else:
            logger.info('Skipping report analysis (`analysis_report=False`).')

        # Save the complete report to file
        report.to_json(report_file)
        logger.info(f'Dump report to: {report_file} \n')
        return report
=======

        # Get output directory for storing model predictions
        model_prediction_dir = os.path.dirname(self.cache_manager.get_prediction_cache_path(subset))

        # Convert dataset to list for parallel processing
        dataset_list = list(dataset)

        if not dataset_list:
            return task_state_list

        # Process samples in parallel using ThreadPoolExecutor
        with ThreadPoolExecutor(max_workers=min(len(dataset_list), self.task_config.eval_batch_size)) as executor:
            # Submit all prediction tasks
            future_to_sample = {
                executor.submit(self._predict_sample, sample, model_prediction_dir): sample
                for sample in dataset_list
            }

            # Process completed tasks with progress bar
            with tqdm(total=len(dataset_list), desc=f'Predicting[{self.benchmark_name}@{subset}]: ') as pbar:
                for future in as_completed(future_to_sample):
                    sample = future_to_sample[future]
                    try:
                        task_state = future.result()
                        task_state_list.append(task_state)

                        # Save the prediction result to cache for future use
                        model_result = self.cache_manager.save_prediction_cache(
                            subset, task_state, self.benchmark.save_metadata
                        )
                        logger.debug(f'Model result: \n{model_result.pretty_print()}')

                    except Exception as exc:
                        tb_str = traceback.format_exc()
                        logger.error(
                            f'{sample.model_dump_json(indent=2)} prediction failed: due to {exc}\nTraceback:\n{tb_str}'
                        )
                        if self.task_config.ignore_errors:
                            logger.warning('Error ignored, continuing with next sample.')
                        else:
                            raise exc
                    finally:
                        pbar.update(1)

        return task_state_list

    def _predict_sample(self, sample: Sample, model_prediction_dir: str) -> TaskState:
        """
        Helper method to predict a single sample.

        Args:
            sample: The sample to predict.
            model_prediction_dir: Directory for storing model predictions.

        Returns:
            TaskState: The task state containing the prediction result.
        """
        logger.debug(f'\n{sample.pretty_print()}')

        # Run model inference on the current sample
        task_state = self.benchmark.run_inference(model=self.model, sample=sample, output_dir=model_prediction_dir)
        return task_state

    def get_reviews(self, subset: str, task_states: List[TaskState]) -> List[SampleScore]:
        """
        Calculate evaluation metrics for model predictions.

        This method handles:
        1. Loading cached review results if available and caching is enabled
        2. Computing metrics for remaining task states in parallel
        3. Saving new review results to cache

        Args:
            subset: Name of the subset being reviewed.
            task_states: List of task states containing model predictions.

        Returns:
            List[SampleScore]: Evaluation scores for each sample.
        """
        # Initialize sample score list and filter cached reviews if caching is enabled
        if self.use_cache and not self.task_config.rerun_review:
            sample_score_list, task_states = self.cache_manager.filter_review_cache(subset, task_states)
        else:
            # Init a clean sample score list
            sample_score_list = []
            self.cache_manager.delete_review_cache(subset)

        if not task_states:
            return sample_score_list

        # Process task states in parallel using ThreadPoolExecutor
        with ThreadPoolExecutor(max_workers=min(len(task_states), self.task_config.judge_worker_num)) as executor:
            # Submit all review tasks
            future_to_task_state = {
                executor.submit(self._review_task_state, task_state): task_state
                for task_state in task_states
            }

            # Process completed tasks with progress bar
            with tqdm(total=len(task_states), desc=f'Reviewing[{self.benchmark_name}@{subset}]: ') as pbar:
                for future in as_completed(future_to_task_state):
                    task_state = future_to_task_state[future]
                    try:
                        try:
                            sample_score = future.result()
                        except TimeoutError:
                            logger.warning(
                                f'Timeout when reviewing sample {task_state.sample_id}, setting score to zero.'
                            )
                            sample_score = SampleScore(sample_id=task_state.sample_id, scores={})
                        sample_score_list.append(sample_score)

                        # Save the review result to cache for future use
                        review_result = self.cache_manager.save_review_cache(
                            subset=subset,
                            task_state=task_state,
                            sample_score=sample_score,
                            save_metadata=self.benchmark.save_metadata
                        )
                        logger.debug(f'Review result: \n{review_result.pretty_print()}')

                    except Exception as exc:
                        tb_str = traceback.format_exc()
                        logger.error(
                            f'Error when review sample {task_state.sample_id}: due to {exc}\nTraceback:\n{tb_str}'
                        )
                        if self.task_config.ignore_errors:
                            logger.warning('Error ignored, continuing with next sample.')
                        else:
                            raise exc
                    finally:
                        pbar.update(1)

        return sample_score_list

    def _review_task_state(self, task_state: TaskState) -> SampleScore:
        """
        Helper method to review a single task state.

        Args:
            task_state: The task state to review.

        Returns:
            SampleScore: The evaluation score for the task state.
        """
        # Compute evaluation metrics using the benchmark's metric calculation
        sample_score = self.benchmark.calculate_metrics(task_state=task_state)
        return sample_score

    def get_report(self, agg_score_dict: Dict[str, List[AggScore]]) -> Report:
        """
        Generate a comprehensive evaluation report from aggregated scores.

        This method handles:
        1. Creating the evaluation report from scores
        2. Generating and displaying a summary table
        3. Optionally generating detailed analysis
        4. Saving the report to file

        Args:
            agg_score_dict: Dictionary mapping subset names to their aggregated scores.

        Returns:
            Report: The complete evaluation report.
        """
        assert agg_score_dict, 'No scores to generate report from.'

        # Get paths for saving the report
        report_path = self.cache_manager.get_report_path()
        report_file = self.cache_manager.get_report_file()

        # Generate the main evaluation report using benchmark-specific logic
        report = self.benchmark.generate_report(
            scores=agg_score_dict, model_name=self.model_name, output_dir=report_path
        )

        # Generate and display a summary table of results
        try:
            report_table = gen_table(report_list=[report], add_overall_metric=self.benchmark.add_overall_metric)
            logger.info(f'\n{self.benchmark_name} report table:'
                        f'\n{report_table} \n')
        except Exception:
            logger.error('Failed to generate report table.')

        # Generate detailed analysis if requested in configuration
        if self.task_config.analysis_report:
            logger.info('Generating report analysis, please wait ...')
            analysis = report.generate_analysis(self.task_config.judge_model_args)
            logger.info(f'Report analysis:\n{analysis}')
        else:
            logger.info('Skipping report analysis (`analysis_report=False`).')

        # Save the complete report to file
        report.to_json(report_file)
        logger.info(f'Dump report to: {report_file} \n')
        return report

    def finalize(self, *args, **kwargs):
        self.benchmark.finalize(*args, **kwargs)
>>>>>>> 3c8e3589
<|MERGE_RESOLUTION|>--- conflicted
+++ resolved
@@ -8,14 +8,9 @@
 """
 
 import os
-<<<<<<< HEAD
-from collections import defaultdict
-from concurrent.futures import ThreadPoolExecutor, as_completed
-=======
 import traceback
 from collections import defaultdict
 from concurrent.futures import ThreadPoolExecutor, TimeoutError, as_completed
->>>>>>> 3c8e3589
 from tqdm import tqdm
 from typing import TYPE_CHECKING, Dict, List, Tuple, Union
 
@@ -23,21 +18,13 @@
 from evalscope.api.evaluator import CacheManager, Evaluator, TaskState
 from evalscope.api.metric import AggScore, SampleScore
 from evalscope.report import Report, gen_table
-<<<<<<< HEAD
-=======
 from evalscope.utils.logger import get_logger
->>>>>>> 3c8e3589
 
 if TYPE_CHECKING:
     from evalscope.api.benchmark import DataAdapter
     from evalscope.api.model import Model
     from evalscope.config import TaskConfig
     from evalscope.utils.io_utils import OutputsStructure
-<<<<<<< HEAD
-
-from evalscope.utils.logger import get_logger
-=======
->>>>>>> 3c8e3589
 
 logger = get_logger()
 
@@ -109,24 +96,17 @@
 
         # Process each subset (e.g., test, validation) independently
         for subset, dataset in dataset_dict.items():
-<<<<<<< HEAD
-            assert len(dataset) > 0, f'No samples found in subset: {subset}'
-=======
             if len(dataset) == 0:
                 logger.info(f'No samples found in subset: {subset}, skipping.')
                 continue
->>>>>>> 3c8e3589
             subset_score = self.evaluate_subset(subset, dataset)
             agg_score_dict[subset] = subset_score
 
         # Generate the report based on aggregated scores
         report = self.get_report(agg_score_dict)
-<<<<<<< HEAD
-=======
 
         # Finalize the evaluation process
         self.finalize()
->>>>>>> 3c8e3589
         return report
 
     def evaluate_subset(self, subset: str, dataset: Dataset) -> List[AggScore]:
@@ -176,192 +156,6 @@
             task_state_list, dataset = self.cache_manager.filter_prediction_cache(subset, dataset)
         else:
             task_state_list = []
-<<<<<<< HEAD
-
-        # Get output directory for storing model predictions
-        model_prediction_dir = os.path.dirname(self.cache_manager.get_prediction_cache_path(subset))
-
-        # Convert dataset to list for parallel processing
-        dataset_list = list(dataset)
-
-        if not dataset_list:
-            return task_state_list
-
-        # Process samples in parallel using ThreadPoolExecutor
-        with ThreadPoolExecutor(max_workers=min(len(dataset_list), self.task_config.eval_batch_size)) as executor:
-            # Submit all prediction tasks
-            future_to_sample = {
-                executor.submit(self._predict_sample, sample, model_prediction_dir): sample
-                for sample in dataset_list
-            }
-
-            # Process completed tasks with progress bar
-            with tqdm(total=len(dataset_list), desc=f'Predicting[{self.benchmark_name}@{subset}]: ') as pbar:
-                for future in as_completed(future_to_sample):
-                    sample = future_to_sample[future]
-                    try:
-                        task_state = future.result()
-                        task_state_list.append(task_state)
-
-                        # Save the prediction result to cache for future use
-                        model_result = self.cache_manager.save_prediction_cache(
-                            subset, task_state, self.benchmark.save_metadata
-                        )
-                        logger.debug(f'Model result: \n{model_result.model_dump_json(indent=2)}')
-
-                    except Exception as exc:
-                        logger.error(f'{sample.model_dump_json(indent=2)} prediction failed: due to {exc}')
-                        if self.task_config.ignore_errors:
-                            logger.warning('Error ignored, continuing with next sample.')
-                        else:
-                            raise exc
-                    finally:
-                        pbar.update(1)
-
-        return task_state_list
-
-    def _predict_sample(self, sample: Sample, model_prediction_dir: str) -> TaskState:
-        """
-        Helper method to predict a single sample.
-
-        Args:
-            sample: The sample to predict.
-            model_prediction_dir: Directory for storing model predictions.
-
-        Returns:
-            TaskState: The task state containing the prediction result.
-        """
-        logger.debug(f'\n{sample.pretty_print()}')
-
-        # Run model inference on the current sample
-        task_state = self.benchmark.run_inference(model=self.model, sample=sample, output_dir=model_prediction_dir)
-        return task_state
-
-    def get_reviews(self, subset: str, task_states: List[TaskState]) -> List[SampleScore]:
-        """
-        Calculate evaluation metrics for model predictions.
-
-        This method handles:
-        1. Loading cached review results if available and caching is enabled
-        2. Computing metrics for remaining task states in parallel
-        3. Saving new review results to cache
-
-        Args:
-            subset: Name of the subset being reviewed.
-            task_states: List of task states containing model predictions.
-
-        Returns:
-            List[SampleScore]: Evaluation scores for each sample.
-        """
-        # Initialize sample score list and filter cached reviews if caching is enabled
-        if self.use_cache and not self.task_config.rerun_review:
-            sample_score_list, task_states = self.cache_manager.filter_review_cache(subset, task_states)
-        else:
-            # Init a clean sample score list
-            sample_score_list = []
-            self.cache_manager.delete_review_cache(subset)
-
-        if not task_states:
-            return sample_score_list
-
-        # Process task states in parallel using ThreadPoolExecutor
-        with ThreadPoolExecutor(max_workers=min(len(task_states), self.task_config.judge_worker_num)) as executor:
-            # Submit all review tasks
-            future_to_task_state = {
-                executor.submit(self._review_task_state, task_state): task_state
-                for task_state in task_states
-            }
-
-            # Process completed tasks with progress bar
-            with tqdm(total=len(task_states), desc=f'Reviewing[{self.benchmark_name}@{subset}]: ') as pbar:
-                for future in as_completed(future_to_task_state):
-                    task_state = future_to_task_state[future]
-                    try:
-                        sample_score = future.result()
-                        sample_score_list.append(sample_score)
-
-                        # Save the review result to cache for future use
-                        review_result = self.cache_manager.save_review_cache(
-                            subset=subset,
-                            task_state=task_state,
-                            sample_score=sample_score,
-                            save_metadata=self.benchmark.save_metadata
-                        )
-                        logger.debug(f'Review result: \n{review_result.model_dump_json(indent=2)}')
-
-                    except Exception as exc:
-                        logger.error(f'Error when review sample {task_state.sample_id}: {exc}')
-                        if self.task_config.ignore_errors:
-                            logger.warning('Error ignored, continuing with next sample.')
-                        else:
-                            raise exc
-                    finally:
-                        pbar.update(1)
-
-        return sample_score_list
-
-    def _review_task_state(self, task_state: TaskState) -> SampleScore:
-        """
-        Helper method to review a single task state.
-
-        Args:
-            task_state: The task state to review.
-
-        Returns:
-            SampleScore: The evaluation score for the task state.
-        """
-        # Compute evaluation metrics using the benchmark's metric calculation
-        sample_score = self.benchmark.calculate_metrics(task_state=task_state)
-        return sample_score
-
-    def get_report(self, agg_score_dict: Dict[str, List[AggScore]]) -> Report:
-        """
-        Generate a comprehensive evaluation report from aggregated scores.
-
-        This method handles:
-        1. Creating the evaluation report from scores
-        2. Generating and displaying a summary table
-        3. Optionally generating detailed analysis
-        4. Saving the report to file
-
-        Args:
-            agg_score_dict: Dictionary mapping subset names to their aggregated scores.
-
-        Returns:
-            Report: The complete evaluation report.
-        """
-        assert agg_score_dict, 'No scores to generate report from.'
-
-        # Get paths for saving the report
-        report_path = self.cache_manager.get_report_path()
-        report_file = self.cache_manager.get_report_file()
-
-        # Generate the main evaluation report using benchmark-specific logic
-        report = self.benchmark.generate_report(
-            scores=agg_score_dict, model_name=self.model_name, output_dir=report_path
-        )
-
-        # Generate and display a summary table of results
-        try:
-            report_table = gen_table(report_list=[report], add_overall_metric=True)
-            logger.info(f'\n{self.benchmark_name} report table:'
-                        f'\n{report_table} \n')
-        except Exception:
-            logger.error('Failed to generate report table.')
-
-        # Generate detailed analysis if requested in configuration
-        if self.task_config.analysis_report:
-            logger.info('Generating report analysis, please wait ...')
-            analysis = report.generate_analysis(self.task_config.judge_model_args)
-            logger.info(f'Report analysis:\n{analysis}')
-        else:
-            logger.info('Skipping report analysis (`analysis_report=False`).')
-
-        # Save the complete report to file
-        report.to_json(report_file)
-        logger.info(f'Dump report to: {report_file} \n')
-        return report
-=======
 
         # Get output directory for storing model predictions
         model_prediction_dir = os.path.dirname(self.cache_manager.get_prediction_cache_path(subset))
@@ -560,5 +354,4 @@
         return report
 
     def finalize(self, *args, **kwargs):
-        self.benchmark.finalize(*args, **kwargs)
->>>>>>> 3c8e3589
+        self.benchmark.finalize(*args, **kwargs)