--- conflicted
+++ resolved
@@ -178,9 +178,6 @@
                 'If you continue to experience issues, '
                 'please open an issue on our GitHub repository https://github.com/modelscope/evalscope .'
             )
-<<<<<<< HEAD
-        return input_tokens, output_tokens
-=======
         return input_tokens, output_tokens
 
     def _count_input_tokens(self, request: Dict) -> int:
@@ -237,5 +234,4 @@
         Returns:
             int: The number of output tokens.
         """
-        return len(self.tokenizer.encode(response, add_special_tokens=False))
->>>>>>> 3c8e3589
+        return len(self.tokenizer.encode(response, add_special_tokens=False))