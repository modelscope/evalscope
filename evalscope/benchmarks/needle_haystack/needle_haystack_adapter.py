import os
from itertools import product
from tqdm import tqdm
from typing import TYPE_CHECKING, Any, Dict, List, Union

from evalscope.api.benchmark import BenchmarkMeta, DefaultDataAdapter
from evalscope.api.dataset import DatasetDict, DictDataLoader, MemoryDataset, Sample
from evalscope.api.evaluator import TaskState
from evalscope.api.metric import Score
from evalscope.api.registry import register_benchmark
from evalscope.constants import Tags
from evalscope.utils.logger import get_logger

if TYPE_CHECKING:
    from evalscope.report import Report

logger = get_logger()

PROMPT_TEMPLATE = """Please read the following text and answer the question below.

<text>
{context}
</text>

<question>
{question}
</question>

Don't give information outside the document or repeat your findings."""


@register_benchmark(
    BenchmarkMeta(
        name='needle_haystack',
        pretty_name='Needle-in-a-Haystack',
        tags=[Tags.RETRIEVAL, Tags.LONG_CONTEXT],
        description='Needle in a Haystack is a benchmark focused on information retrieval tasks. '
        'It requires the model to find specific information within a large corpus of text. '
        '[Usage Example](https://evalscope.readthedocs.io/zh-cn/latest/third_party/needle_haystack.html)',  # noqa: E501
        dataset_id='AI-ModelScope/Needle-in-a-Haystack-Corpus',
        metric_list=['acc'],
        subset_list=['english', 'chinese'],
        eval_split='test',
        system_prompt='You are a helpful AI bot that answers questions for a user. Keep your response short and direct',
        prompt_template=PROMPT_TEMPLATE,
        extra_params={
            'retrieval_question':
            'What is the best thing to do in San Francisco?',
            'needles':
            ['\nThe best thing to do in San Francisco is eat a sandwich and sit in Dolores Park on a sunny day.\n'],
            'context_lengths_min':
            1000,
            'context_lengths_max':
            32000,
            'context_lengths_num_intervals':
            10,
            'document_depth_percent_min':
            0,
            'document_depth_percent_max':
            100,
            'document_depth_percent_intervals':
            10,
            'tokenizer_path':
            'Qwen/Qwen3-0.6B',
            'show_score':
            False,
        }
    )
)
class NeedleHaystackAdapter(DefaultDataAdapter):

    def __init__(self, **kwargs):
        super().__init__(**kwargs)

        self._use_llm_judge = True
<<<<<<< HEAD
=======
        self.add_aggregation_name = False  # Don't add aggregation name for needle haystack adapter
>>>>>>> 3c8e3589
        # set extra params
        self.retrieval_question = self.extra_params.get(
            'retrieval_question', 'What is the best thing to do in San Francisco?'
        )
        self.needles = self.extra_params.get(
            'needles',
            ['\nThe best thing to do in San Francisco is eat a sandwich and sit in Dolores Park on a sunny day.\n']
        )
        self.context_lengths_min = self.extra_params.get('context_lengths_min', 1000)
        self.context_lengths_max = self.extra_params.get('context_lengths_max', 32000)
        self.context_lengths_num_intervals = self.extra_params.get('context_lengths_num_intervals', 10)
        self.document_depth_percent_min = self.extra_params.get('document_depth_percent_min', 0)
        self.document_depth_percent_max = self.extra_params.get('document_depth_percent_max', 100)
        self.document_depth_percent_intervals = self.extra_params.get('document_depth_percent_intervals', 10)
        self.tokenizer_path = self.extra_params.get('tokenizer_path', 'Qwen/Qwen3-0.6B')
        self.show_score = self.extra_params.get('show_score', False)

        self._init_tokenizer()
        self._init_length()

    def _init_length(self):
        """ Initialize context lengths and document depth percentages based on the provided parameters."""
        import numpy as np

        self.context_lengths = np.round(
            np.linspace(
                self.context_lengths_min,
                self.context_lengths_max,
                num=self.context_lengths_num_intervals,
                endpoint=True
            )
        ).astype(int)

        self.document_depth_percents = np.round(
            np.linspace(
                self.document_depth_percent_min,
                self.document_depth_percent_max,
                num=self.document_depth_percent_intervals,
                endpoint=True
            )
        ).astype(int)

    def _init_tokenizer(self):
        """ Initialize the tokenizer based on the provided tokenizer path."""
        from modelscope import AutoTokenizer
        self.tokenizer = AutoTokenizer.from_pretrained(self.tokenizer_path)

    def load(self):
        """Load dataset from local disk or remote."""
        dataset_name_or_path = self.dataset_id
        if os.path.exists(dataset_name_or_path):
            logger.info(f'Loading dataset from {dataset_name_or_path}')
            dataset_path = dataset_name_or_path
        else:
            from modelscope import dataset_snapshot_download
            logger.info(f'Loading dataset from modelscope: > dataset_name: {dataset_name_or_path}')
            dataset_path = dataset_snapshot_download(
                dataset_name_or_path, allow_file_pattern=['PaulGraham_Essays.txt', 'Journey_to_the_West.txt']
            )

        # Load datasets for both subsets
        datasets = {}
        file_structure = {'english': ['PaulGraham_Essays.txt'], 'chinese': ['Journey_to_the_West.txt']}

        for subset_name, files in file_structure.items():
            if subset_name not in self.subset_list:
                continue
            file_path = os.path.join(dataset_path, files[0])
            if os.path.exists(file_path):
                with open(file_path, 'r', encoding='utf-8') as f:
                    text = f.read()

                # Generate samples for all combinations of context length and depth
                records = []
                tokens_context = self._get_context_tokens(text)
                for context_length, depth_percent in tqdm(
                    product(self.context_lengths, self.document_depth_percents),
                    desc=f'Generating {subset_name} samples'
                ):
                    context = self._insert_needles(tokens_context, depth_percent, context_length)
                    record = {
                        'text': text,
                        'context_length': int(context_length),
                        'depth_percent': int(depth_percent),
                        'question': self.retrieval_question,
                        'answer': '\n'.join(self.needles),
                        'context': context,
                    }
                    records.append(record)

                dataset = DictDataLoader(
<<<<<<< HEAD
                    dict_list=records, limit=self.limit, repeats=self.repeats, sample_fields=self.record_to_sample
=======
                    dict_list=records,
                    limit=self.limit,
                    repeats=self.repeats,
                    sample_fields=self.record_to_sample,
                    shuffle=self.shuffle,
>>>>>>> 3c8e3589
                ).load()

                datasets[subset_name] = dataset

        test_dataset = DatasetDict(datasets)
        return test_dataset, None

    def record_to_sample(self, record: Dict[str, Any]) -> Sample:
        """Convert a data record to a Sample object."""
        return Sample(
            input=record['question'],
            target=record['answer'],
            metadata={
                'context': record['context'],
                'context_length': record['context_length'],
                'depth_percent': record['depth_percent'],
            }
        )

    def format_prompt_template(self, sample):
        """Format the prompt template with context and question."""
        context = sample.metadata['context']
        question = sample.input
        return self.prompt_template.format(context=context, question=question)

    def _get_context_tokens(self, input_context: str) -> list:
        """
        Encodes the context string into tokens using the tokenizer, ensuring the tokenized context
        is at least as long as the maximum context length required.

        Args:
            input_context (str): The context string to be tokenized.

        Returns:
            List[int]: A list of token IDs representing the context.
        """
        max_context_length = max(self.context_lengths)
        context = input_context
        tokens_context = self.tokenizer.encode(context, add_special_tokens=False)
        # Repeat the context until reaching the required length
        while len(tokens_context) < max_context_length:
            context += '\n' + input_context
            tokens_context = self.tokenizer.encode(context, add_special_tokens=False)
        return tokens_context

    def _insert_needles(self, tokens_context, depth_percent, context_length):
        """
        Inserts multiple needles (specific facts or pieces of information) into the original context string at
        designated depth percentages, effectively distributing these needles throughout the context. This method
        is designed to test a model's ability to retrieve specific information (needles) from a larger body of text
        (haystack) based on the placement depth of these needles.

        The method first encodes the context and each needle into tokens to calculate their lengths in tokens.
        It then adjusts the context length to accommodate the final buffer length. This is crucial for ensuring
        that the total token count (context plus needles) does not exceed the maximum allowable context length,
        which might otherwise lead to information being truncated.

        This approach calculates the initial insertion point for the first needle as before but then calculates even
        spacing for the remaining needles based on the remaining context length. It ensures that needles are
        distributed as evenly as possible throughout the context after the first insertion.

        Args:
            tokens_context (List[int]): The original context tokens.
            depth_percent (float): The depth percent at which to insert the needles.
            context_length (int): The total length of the context in tokens, adjusted for final buffer.

        Returns:
            str: The new context with needles inserted.
        """

        context_length -= 150

        # Calculate the total length of all needles in tokens
        total_needles_length = sum(len(self.tokenizer.encode(needle)) for needle in self.needles)

        # Ensure context length accounts for needles
        if len(tokens_context) + total_needles_length > context_length:
            tokens_context = tokens_context[:context_length - total_needles_length]

        # To evenly distribute the needles, we calculate the intervals they need to be inserted.
        depth_percent_interval = (100 - depth_percent) / len(self.needles)

        # Reset the insertion percentages list for the current context
        self.insertion_percentages = []

        # Insert needles at calculated points
        for needle in self.needles:

            tokens_needle = self.tokenizer.encode(needle)

            if depth_percent == 100:
                # If your depth percent is 100 (which means your needle is the last thing in the doc),
                # throw it at the end
                tokens_context = tokens_context + tokens_needle
            else:
                # Go get the position (in terms of tokens) to insert your needle
                insertion_point = int(len(tokens_context) * (depth_percent / 100))

                # tokens_new_context represents the tokens before the needle
                tokens_new_context = tokens_context[:insertion_point]

                # We want to make sure that we place our needle at a sentence break
                # so we first see what token a '.' is
                period_tokens = self.tokenizer.encode('.') + self.tokenizer.encode(
                    '。'
                )  # Handle both English and Chinese periods

                # Then we iteration backwards until we find the first period
                while tokens_new_context and tokens_new_context[-1] not in period_tokens:
                    insertion_point -= 1
                    tokens_new_context = tokens_context[:insertion_point]

                # Insert the needle into the context at the found position
                tokens_context = tokens_context[:insertion_point] + tokens_needle + tokens_context[insertion_point:]

                # Log
                insertion_percentage = (insertion_point / len(tokens_context)) * 100
                self.insertion_percentages.append(insertion_percentage)
                logger.debug(
                    f"Inserted '{needle}' at {insertion_percentage:.2f}% of the context, "
                    f'total length now: {len(tokens_context)} tokens'
                )

                # Adjust depth for next needle
                depth_percent += depth_percent_interval

        new_context = self.tokenizer.decode(tokens_context)
        return new_context

    def match_score(
        self, original_prediction: str, filtered_prediction: str, reference: str, task_state: TaskState
    ) -> Score:
        """Calculate evaluation scores by comparing prediction with reference."""
        from evalscope.metrics import exact_match
        from .utils import normalize_answer

        score = Score(
            extracted_prediction=filtered_prediction,
            prediction=original_prediction,
        )

        # Get metadata from task state
        context_length = task_state.metadata.get('context_length', 0)
        depth_percent = task_state.metadata.get('depth_percent', 0)

        norm_gold = normalize_answer(reference)
        norm_pred = normalize_answer(filtered_prediction)
        accuracy = exact_match(gold=norm_gold, pred=norm_pred)

        metric_name = f'Context#{context_length} Depth#{depth_percent}'
        score.value = {metric_name: accuracy}
        score.main_score_name = metric_name

        return score

    def llm_match_score(
        self, original_prediction: str, filtered_prediction: str, reference: str, task_state: TaskState
    ) -> Score:
        """Use LLM as a judge to evaluate the predicted answer against the gold answer."""
        from .utils import GENERAL_ORM_PROMPT, ORM_USER_TEMPLATE, parse_score

        score = Score(
            extracted_prediction=filtered_prediction,
            prediction=original_prediction,
        )

        # Get metadata from task state
        context_length = task_state.metadata.get('context_length', 0)
        depth_percent = task_state.metadata.get('depth_percent', 0)
        question = task_state.input_text

        # Get grading response
        prompt = ORM_USER_TEMPLATE.format(question=question, gold=reference, pred=filtered_prediction)
        orm_response = self.llm_judge.judge(prompt, system_prompt=GENERAL_ORM_PROMPT)

        # Parse grading score with regex, [[score]]
        accuracy = parse_score(orm_response) if orm_response else 0.0

        metric_name = f'Context#{context_length} Depth#{depth_percent}'
        score.value = {metric_name: accuracy}
        score.explanation = f'LLM judge: {orm_response}'
        score.metadata = {
            'source': 'llm_judge',
            'judge_strategy': getattr(self, 'judge_strategy', 'default'),
            'model': self.llm_judge.model_id if hasattr(self.llm_judge, 'model_id') else 'unknown'
        }
        score.main_score_name = metric_name

        return score
<<<<<<< HEAD

    def _on_generate_report(self, scores, model_name, add_aggregation_name=True):
        # Don't add aggregation name for needle haystack adapter
        return super()._on_generate_report(scores, model_name, False)
=======
>>>>>>> 3c8e3589

    def _on_generate_report_end(self, report: 'Report', output_dir: str, **kwargs):
        try:
            import os

            from .utils import draw_score_chat

            report_path = output_dir
            data_frame = report.to_dataframe()
            # split `Metric` to `Context` and `Depth`
            data_frame[['Context', 'Depth']] = data_frame['Metric'].str.split(' ', n=1, expand=True)
            data_frame['Depth'] = data_frame['Depth'].str.replace('Depth#', '').astype(float)
            data_frame['Context'] = data_frame['Context'].str.replace('Context#', '').astype(int)
            # split by `Subset` to multi sub data frame
            for subset in data_frame['Subset'].unique():
                sub_df = data_frame[data_frame['Subset'] == subset]
                # draw charts for each subset
                pivot_table = sub_df.pivot_table(values='Score', index=['Depth', 'Context'],
                                                 aggfunc='mean').reset_index()
                pivot_table = pivot_table.pivot(index='Depth', columns='Context', values='Score')
                draw_score_chat(
                    pivot_table,
                    outpath=os.path.join(report_path, f'needle_haystack_heatmap_{subset}.png'),
                    show_score=self.show_score
                )

        except Exception as e:
            logger.error(f'Error generating charts: {e}')<|MERGE_RESOLUTION|>--- conflicted
+++ resolved
@@ -73,10 +73,7 @@
         super().__init__(**kwargs)
 
         self._use_llm_judge = True
-<<<<<<< HEAD
-=======
         self.add_aggregation_name = False  # Don't add aggregation name for needle haystack adapter
->>>>>>> 3c8e3589
         # set extra params
         self.retrieval_question = self.extra_params.get(
             'retrieval_question', 'What is the best thing to do in San Francisco?'
@@ -168,15 +165,11 @@
                     records.append(record)
 
                 dataset = DictDataLoader(
-<<<<<<< HEAD
-                    dict_list=records, limit=self.limit, repeats=self.repeats, sample_fields=self.record_to_sample
-=======
                     dict_list=records,
                     limit=self.limit,
                     repeats=self.repeats,
                     sample_fields=self.record_to_sample,
                     shuffle=self.shuffle,
->>>>>>> 3c8e3589
                 ).load()
 
                 datasets[subset_name] = dataset
@@ -366,13 +359,6 @@
         score.main_score_name = metric_name
 
         return score
-<<<<<<< HEAD
-
-    def _on_generate_report(self, scores, model_name, add_aggregation_name=True):
-        # Don't add aggregation name for needle haystack adapter
-        return super()._on_generate_report(scores, model_name, False)
-=======
->>>>>>> 3c8e3589
 
     def _on_generate_report_end(self, report: 'Report', output_dir: str, **kwargs):
         try:
