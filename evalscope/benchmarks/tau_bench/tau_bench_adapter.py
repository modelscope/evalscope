import importlib
from collections import defaultdict
from typing import Dict, List

from evalscope.api.benchmark import BenchmarkMeta, DefaultDataAdapter
from evalscope.api.dataset import Sample
from evalscope.api.dataset.dataset import DatasetDict
from evalscope.api.dataset.loader import DictDataLoader
from evalscope.api.messages.chat_message import ChatMessageUser
from evalscope.api.metric import Score
from evalscope.api.model import Model, ModelOutput
from evalscope.api.registry import register_benchmark
from evalscope.constants import Tags
from evalscope.utils import get_logger
from evalscope.utils.function_utils import run_once
<<<<<<< HEAD
=======
from evalscope.utils.import_utils import check_import
>>>>>>> 3c8e3589

logger = get_logger()


@register_benchmark(
    BenchmarkMeta(
        name='tau_bench',
        pretty_name='τ-bench',
        tags=[Tags.FUNCTION_CALLING, Tags.REASONING],
        description='A benchmark emulating dynamic conversations between a user (simulated by language models) '
        'and a language agent provided with domain-specific API tools and policy guidelines. '
        'Please install it with `pip install git+https://github.com/sierra-research/tau-bench` '
        'before evaluating and set a user model. [Usage Example](https://evalscope.readthedocs.io/zh-cn/latest/third_party/tau_bench.html)',  # noqa: E501
        dataset_id='https://github.com/sierra-research/tau-bench',
        subset_list=['airline', 'retail'],
        metric_list=['Pass^1'],
        eval_split='test',
        extra_params={
            'user_model': 'qwen-plus',
            'api_key': 'EMPTY',
            'api_base': 'https://dashscope.aliyuncs.com/compatible-mode/v1',
            'generation_config': {
<<<<<<< HEAD
                'temperature': 0.7,
                'max_new_tokens': 1024
=======
                'temperature': 0.0,
                'max_tokens': 4096,
>>>>>>> 3c8e3589
            }
        }
    )
)
class TauBenchAdapter(DefaultDataAdapter):

    def __init__(self, **kwargs):
        super().__init__(**kwargs)

<<<<<<< HEAD
        spec = importlib.util.find_spec('tau_bench')
        if spec is None:
            raise ImportError(
                '`tau_bench` not found, please install it with `pip install git+https://github.com/sierra-research/tau-bench` before evaluating.'  # noqa: E501
            )
=======
        check_import(
            'tau_bench',
            package='git+https://github.com/sierra-research/tau-bench',
            raise_error=True,
            feature_name=self.pretty_name
        )
>>>>>>> 3c8e3589

        # setup user model args
        self.user_model = self.extra_params.get('user_model', 'qwen-plus')
        self.api_key = self.extra_params.get('api_key', 'EMPTY')
        self.api_base = self.extra_params.get('api_base', 'https://dashscope.aliyuncs.com/compatible-mode/v1')
<<<<<<< HEAD
        self.generation_config = self.extra_params.get(
            'generation_config', {
                'temperature': 0.7,
                'max_new_tokens': 1024
            }
        )
=======
        self.generation_config = self.extra_params.get('generation_config', {'temperature': 0.0, 'max_tokens': 4096})
>>>>>>> 3c8e3589

        self._patch_env_completion()

    @run_once
    def _patch_env_completion(self) -> str:
        from tau_bench.envs.user import LLMUserSimulationEnv

        def new_generate_next_message(self, messages):
            from evalscope.api.messages import dict_to_chat_message
            from evalscope.api.model import GenerateConfig, get_model
            from evalscope.constants import EvalType

            user_server = get_model(
                model=adapter_instance.user_model,
                eval_type=EvalType.SERVICE,
                base_url=adapter_instance.api_base,
                api_key=adapter_instance.api_key,
                config=GenerateConfig(**adapter_instance.generation_config)
            )

            res = user_server.generate(input=[dict_to_chat_message(msg) for msg in messages])

<<<<<<< HEAD
            message = res.message.model_dump(exclude_none=True)
=======
            message = {'role': 'assistant', 'content': res.completion}
>>>>>>> 3c8e3589
            self.messages.append(message)
            self.total_cost = 0
            return res.completion

        # get the current instance of TauBenchAdapter
        adapter_instance = self
        LLMUserSimulationEnv.generate_next_message = new_generate_next_message

    def load(self):
        from tau_bench.envs import get_env

        data_dict = defaultdict(dict)
        for env_name in self.subset_list:
            logger.info(f'Loading TauBench environment: {env_name}')
            env = get_env(
                env_name=env_name,
                user_strategy='llm',
                user_model='dummy',  # Use dummy model to prevent errors
                user_provider='openai',  # Use dummy provider to prevent errors
                task_split=self.eval_split,
            )
            tasks = []
            for i in range(len(env.tasks)):
                tasks.append({
                    'task_index': i,
                    'env_name': env_name,
                })
            # load dataset
            dataset = DictDataLoader(
<<<<<<< HEAD
                dict_list=tasks, sample_fields=self.record_to_sample, limit=self.limit, repeats=self.repeats
=======
                dict_list=tasks,
                sample_fields=self.record_to_sample,
                limit=self.limit,
                repeats=self.repeats,
                shuffle=self.shuffle,
>>>>>>> 3c8e3589
            ).load()

            data_dict[env_name] = dataset

        test_dataset = DatasetDict(data_dict)

        return test_dataset, None

    def record_to_sample(self, record: Dict) -> Sample:
        """Convert a data record to a Sample object."""
        return Sample(
            input=[ChatMessageUser(content='')],
            target='',  # Will use the record for evaluation
            subset_key=record['env_name'],
            metadata=record  # Store the full record for evaluation
        )

    def _on_inference(self, model: Model, sample: Sample) -> ModelOutput:
        from .generation import predict
        return predict(model, sample)

    def match_score(self, original_prediction: str, filtered_prediction: str, reference: str, task_state) -> Score:

        score = Score(
            extracted_prediction=filtered_prediction,
            prediction=original_prediction,
        )

        try:
            # Parse the prediction to get the reward
<<<<<<< HEAD
            res = task_state.metadata
            reward = res.get('reward', 0.0)
=======
            task_result = task_state.metadata['task_result']
            reward = task_result.get('reward', 0.0)
>>>>>>> 3c8e3589

            score.value = {
                'Pass^1': float(reward),
            }
            score.explanation = f'Task completed with reward: {reward}'
            score.metadata = {
<<<<<<< HEAD
                'task_result': res,
=======
                'task_result': task_result,
>>>>>>> 3c8e3589
                'env_name': task_state.metadata.get('env_name', 'unknown'),
                'task_index': task_state.metadata.get('task_index', -1)
            }
            score.main_score_name = 'Pass^1'

        except Exception as e:
            score.value = {'Pass^1': 0.0}
            score.explanation = f'Evaluation failed: {str(e)}'
            score.metadata = {'error': str(e)}
            score.main_score_name = 'Pass^1'

        return score<|MERGE_RESOLUTION|>--- conflicted
+++ resolved
@@ -13,10 +13,7 @@
 from evalscope.constants import Tags
 from evalscope.utils import get_logger
 from evalscope.utils.function_utils import run_once
-<<<<<<< HEAD
-=======
 from evalscope.utils.import_utils import check_import
->>>>>>> 3c8e3589
 
 logger = get_logger()
 
@@ -39,13 +36,8 @@
             'api_key': 'EMPTY',
             'api_base': 'https://dashscope.aliyuncs.com/compatible-mode/v1',
             'generation_config': {
-<<<<<<< HEAD
-                'temperature': 0.7,
-                'max_new_tokens': 1024
-=======
                 'temperature': 0.0,
                 'max_tokens': 4096,
->>>>>>> 3c8e3589
             }
         }
     )
@@ -55,35 +47,18 @@
     def __init__(self, **kwargs):
         super().__init__(**kwargs)
 
-<<<<<<< HEAD
-        spec = importlib.util.find_spec('tau_bench')
-        if spec is None:
-            raise ImportError(
-                '`tau_bench` not found, please install it with `pip install git+https://github.com/sierra-research/tau-bench` before evaluating.'  # noqa: E501
-            )
-=======
         check_import(
             'tau_bench',
             package='git+https://github.com/sierra-research/tau-bench',
             raise_error=True,
             feature_name=self.pretty_name
         )
->>>>>>> 3c8e3589
 
         # setup user model args
         self.user_model = self.extra_params.get('user_model', 'qwen-plus')
         self.api_key = self.extra_params.get('api_key', 'EMPTY')
         self.api_base = self.extra_params.get('api_base', 'https://dashscope.aliyuncs.com/compatible-mode/v1')
-<<<<<<< HEAD
-        self.generation_config = self.extra_params.get(
-            'generation_config', {
-                'temperature': 0.7,
-                'max_new_tokens': 1024
-            }
-        )
-=======
         self.generation_config = self.extra_params.get('generation_config', {'temperature': 0.0, 'max_tokens': 4096})
->>>>>>> 3c8e3589
 
         self._patch_env_completion()
 
@@ -106,11 +81,7 @@
 
             res = user_server.generate(input=[dict_to_chat_message(msg) for msg in messages])
 
-<<<<<<< HEAD
-            message = res.message.model_dump(exclude_none=True)
-=======
             message = {'role': 'assistant', 'content': res.completion}
->>>>>>> 3c8e3589
             self.messages.append(message)
             self.total_cost = 0
             return res.completion
@@ -140,15 +111,11 @@
                 })
             # load dataset
             dataset = DictDataLoader(
-<<<<<<< HEAD
-                dict_list=tasks, sample_fields=self.record_to_sample, limit=self.limit, repeats=self.repeats
-=======
                 dict_list=tasks,
                 sample_fields=self.record_to_sample,
                 limit=self.limit,
                 repeats=self.repeats,
                 shuffle=self.shuffle,
->>>>>>> 3c8e3589
             ).load()
 
             data_dict[env_name] = dataset
@@ -179,24 +146,15 @@
 
         try:
             # Parse the prediction to get the reward
-<<<<<<< HEAD
-            res = task_state.metadata
-            reward = res.get('reward', 0.0)
-=======
             task_result = task_state.metadata['task_result']
             reward = task_result.get('reward', 0.0)
->>>>>>> 3c8e3589
 
             score.value = {
                 'Pass^1': float(reward),
             }
             score.explanation = f'Task completed with reward: {reward}'
             score.metadata = {
-<<<<<<< HEAD
-                'task_result': res,
-=======
                 'task_result': task_result,
->>>>>>> 3c8e3589
                 'env_name': task_state.metadata.get('env_name', 'unknown'),
                 'task_index': task_state.metadata.get('task_index', -1)
             }
