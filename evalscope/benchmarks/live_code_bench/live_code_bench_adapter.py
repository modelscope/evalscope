--- conflicted
+++ resolved
@@ -7,11 +7,7 @@
 from evalscope.api.metric import Score
 from evalscope.api.registry import register_benchmark
 from evalscope.constants import Tags
-<<<<<<< HEAD
-from evalscope.utils.io_utils import convert_numpy_types
-=======
 from evalscope.utils.io_utils import convert_normal_types
->>>>>>> 3c8e3589
 from evalscope.utils.logger import get_logger
 
 logger = get_logger()
@@ -30,17 +26,10 @@
         eval_split='test',
         prompt_template=
         '### Question:\n{question_content}\n\n{format_prompt} ### Answer: (use the provided format with backticks)\n\n',
-<<<<<<< HEAD
-        extra_params={
-            'start_date': None,
-            'end_date': None,
-            'timeout': 6,
-=======
         review_timeout=6,
         extra_params={
             'start_date': None,
             'end_date': None,
->>>>>>> 3c8e3589
             'debug': False
         },
     )
@@ -53,10 +42,6 @@
     def __init__(self, **kwargs):
         super().__init__(**kwargs)
 
-<<<<<<< HEAD
-        self.timeout = self.extra_params.get('timeout', 6)
-=======
->>>>>>> 3c8e3589
         self.debug = self.extra_params.get('debug', False)
         self.start_date = self.extra_params.get('start_date')
         self.end_date = self.extra_params.get('end_date')
@@ -86,7 +71,6 @@
         from .load_utils import filter_date
 
         return filter_date(sample.metadata['contest_date'], start_date=self.start_date, end_date=self.end_date)
-<<<<<<< HEAD
 
     def extract_answer(self, prediction: str, task_state: TaskState) -> str:
         """Extract code from the prediction."""
@@ -96,58 +80,11 @@
     def match_score(
         self, original_prediction: str, filtered_prediction: str, reference: str, task_state: TaskState
     ) -> Score:
-        from .evaluate_utils import codegen_metrics
-
-=======
-
-    def extract_answer(self, prediction: str, task_state: TaskState) -> str:
-        """Extract code from the prediction."""
-        from .extract_utils import extract_code_generation
-        return extract_code_generation(prediction)
-
-    def match_score(
-        self, original_prediction: str, filtered_prediction: str, reference: str, task_state: TaskState
-    ) -> Score:
->>>>>>> 3c8e3589
         score = Score(
             extracted_prediction=filtered_prediction,
             prediction=original_prediction,
         )
 
-<<<<<<< HEAD
-        references = [{'input_output': task_state.metadata['evaluation_sample']}]
-        predictions = [[filtered_prediction]]
-
-        try:
-            metrics, eval_results, final_metadata = codegen_metrics(
-                references,
-                predictions,
-                k_list=[1],
-                num_process_evaluate=1,
-                timeout=self.timeout,
-                debug=self.debug,
-            )
-            pass_rate = metrics['pass@1'] / 100  # convert to point scale
-
-            score.value = {'pass': float(pass_rate > 0)}
-            score.explanation = f"Pass@1: {metrics['pass@1']}%"
-
-            # Convert numpy types to native Python types for JSON serialization
-            serializable_eval_results = convert_numpy_types(eval_results)
-            serializable_final_metadata = convert_numpy_types(final_metadata)
-
-            score.metadata = {
-                'pass_rate': float(pass_rate),
-                'timeout': self.timeout,
-                'debug': self.debug,
-                'eval_results': serializable_eval_results,
-                'final_metadata': serializable_final_metadata
-            }
-        except Exception as e:
-            score.value = {'pass': False}
-            score.explanation = f'Evaluation failed: {str(e)}'
-            score.metadata = {'error': str(e)}
-=======
         if not self.use_sandbox:
             # Use original evaluation method
             from .evaluate_utils import codegen_metrics
@@ -206,7 +143,6 @@
                 score.value = {'pass': False}
                 score.explanation = f'Sandbox evaluation failed: {str(e)}'
                 score.metadata = {'error': str(e), 'execution_method': 'sandbox'}
->>>>>>> 3c8e3589
 
         score.main_score_name = 'pass'
         return score
