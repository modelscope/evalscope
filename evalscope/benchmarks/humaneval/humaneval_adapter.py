--- conflicted
+++ resolved
@@ -28,14 +28,7 @@
         eval_split='test',
         prompt_template=
         'Read the following function signature and docstring, and fully implement the function described. Your response should only contain the code for this function.\n{question}',
-<<<<<<< HEAD
-        extra_params={
-            'num_workers': 4,
-            'timeout': 4
-        },
-=======
         review_timeout=4,
->>>>>>> 3c8e3589
     )
 )
 class HumanevalAdapter(DefaultDataAdapter):
@@ -43,30 +36,6 @@
     HumanEval adapter using the new data processing framework.
     """
 
-<<<<<<< HEAD
-    def __init__(self, **kwargs):
-        try:
-            from human_eval.data import stream_jsonl, write_jsonl
-            from human_eval.evaluation import check_correctness
-        except ImportError:
-            raise ImportError(
-                'Please install human_eval:'
-                'https://github.com/openai/human-eval/tree/master#installation , '
-                'Note that you need to enable the execution code in the human_eval/execution.py first.'
-            )
-        super().__init__(**kwargs)
-
-        extra_params = kwargs.get('extra_params', {})
-        self.k = [1]
-        self.num_workers = extra_params.get('num_workers', 4)
-        self.timeout = extra_params.get('timeout', 4)
-
-        self.read_problems_func = stream_jsonl
-        self.write_jsonl_func = write_jsonl
-        self.eval_func = check_correctness
-
-=======
->>>>>>> 3c8e3589
     def record_to_sample(self, record: Dict[str, Any]) -> Sample:
         """Convert a data record to a Sample object."""
         query = record['prompt']
@@ -98,24 +67,11 @@
     def match_score(
         self, original_prediction: str, filtered_prediction: str, reference: str, task_state: TaskState
     ) -> Score:
-<<<<<<< HEAD
-=======
 
->>>>>>> 3c8e3589
         score = Score(
             extracted_prediction=filtered_prediction,
             prediction=original_prediction,
         )
-<<<<<<< HEAD
-
-        # Execute the code and check correctness
-        res = self.eval_func(task_state.metadata, filtered_prediction, self.timeout)
-        passed = res['passed']
-
-        score.value = {'pass': passed}
-        score.explanation = res.get('result', 'Code execution completed')
-        score.metadata = {'task_id': task_state.metadata['task_id'], 'timeout': self.timeout, 'execution_result': res}
-=======
         problem = task_state.metadata
         completion = filtered_prediction
 
@@ -134,7 +90,6 @@
         # Set score values
         score.value = {'pass': passed}
         score.metadata = {'task_id': problem['task_id'], 'timeout': self.review_timeout, 'execution_result': res}
->>>>>>> 3c8e3589
         score.main_score_name = 'pass'
 
         return score
