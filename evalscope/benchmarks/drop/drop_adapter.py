--- conflicted
+++ resolved
@@ -54,11 +54,7 @@
     def __init__(self, **kwargs):
         super().__init__(**kwargs)
 
-<<<<<<< HEAD
-        if self.few_shot_num != 0:
-=======
         if self.few_shot_num != 0 and self.few_shot_num != 3:
->>>>>>> 3c8e3589
             self.few_shot_num = 3
             logger.info(f'Few shot num is set to {self.few_shot_num} for DROP dataset by system.')
         else:
