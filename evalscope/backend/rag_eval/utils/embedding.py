--- conflicted
+++ resolved
@@ -110,21 +110,12 @@
 
         self.model.max_seq_length = self.max_seq_length
 
-<<<<<<< HEAD
-    def encode(self, texts: Union[str, List[str]], **kwargs) -> List[torch.Tensor]:
-=======
     def encode(self, texts: Union[str, List[str]], prompt=None, **kwargs) -> List[torch.Tensor]:
->>>>>>> 4c2e09e6
         kwargs.pop("prompt_name", "")  # remove prompt name, use prompt
         self.encode_kwargs.update(kwargs)
         
         embeddings = self.model.encode(texts, prompt=prompt, **self.encode_kwargs)
         assert isinstance(embeddings, Tensor)
-<<<<<<< HEAD
-        return embeddings
-    
-
-=======
         return embeddings.cpu().detach()
     
     def encode_queries(self, queries, **kwargs):
@@ -136,7 +127,6 @@
         else:
             input_texts = corpus
         return self.encode(input_texts)
->>>>>>> 4c2e09e6
 
 class CrossEncoderModel(BaseModel):
     def __init__(self, model_name_or_path: str, **kwargs):
