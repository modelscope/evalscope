# Copyright (c) Alibaba, Inc. and its affiliates.
# flake8: noqa: E501
import copy
import os
from argparse import Namespace
from dataclasses import dataclass, field
from typing import Dict, List, Optional, Union

<<<<<<< HEAD
from evalscope.api.model import GenerateConfig
=======
from evalscope.api.model import GenerateConfig, Model, ModelAPI
>>>>>>> 3c8e3589
from evalscope.constants import (
    DEFAULT_DATASET_CACHE_DIR,
    DEFAULT_WORK_DIR,
    EvalBackend,
    EvalType,
    HubType,
    JudgeStrategy,
    ModelTask,
<<<<<<< HEAD
    OutputType,
)
from evalscope.utils.argument_utils import BaseArgument, parse_int_or_float
from evalscope.utils.deprecation_utils import deprecated_warning
=======
)
from evalscope.utils.argument_utils import BaseArgument, parse_int_or_float
from evalscope.utils.deprecation_utils import deprecated_warning
from evalscope.utils.import_utils import check_import
>>>>>>> 3c8e3589
from evalscope.utils.io_utils import dict_to_yaml, gen_hash, safe_filename
from evalscope.utils.logger import get_logger

logger = get_logger()


@dataclass
class TaskConfig(BaseArgument):
    # Model-related arguments
<<<<<<< HEAD
    model: Optional[str] = None
=======
    model: Optional[Union[str, Model, ModelAPI]] = None
    """The model to be evaluated. Can be a string path, Model object, or ModelAPI object."""

>>>>>>> 3c8e3589
    model_id: Optional[str] = None
    """Unique identifier for the model. Auto-generated from model name if not provided."""

    model_args: Dict = field(default_factory=dict)
    """Additional arguments to pass to the model during initialization."""

    model_task: str = ModelTask.TEXT_GENERATION
    """The type of task the model performs (e.g., text generation, image generation)."""

    # Template-related arguments
    chat_template: Optional[str] = None
    """Chat template to use for formatting conversations with the model."""

    # Dataset-related arguments
    datasets: List[str] = field(default_factory=list)
    """List of dataset names to evaluate the model on."""

    dataset_args: Dict = field(default_factory=dict)
    """Additional arguments to pass to datasets during loading."""

    dataset_dir: str = DEFAULT_DATASET_CACHE_DIR
    """Directory where datasets are cached locally."""

    dataset_hub: str = HubType.MODELSCOPE
<<<<<<< HEAD
    repeats: int = 1  # Number of times to repeat the dataset items for k-metrics

    # Generation configuration arguments
    generation_config: Union[Dict, GenerateConfig] = field(default_factory=dict)
=======
    """Hub platform to download datasets from (e.g., ModelScope, HuggingFace)."""

    repeats: int = 1
    """Number of times to repeat the dataset items for k-metrics evaluation."""

    # Generation configuration arguments
    generation_config: Union[Dict, GenerateConfig] = field(default_factory=dict)
    """Configuration parameters for text/image generation."""
>>>>>>> 3c8e3589

    # Evaluation-related arguments
    eval_type: str = EvalType.CHECKPOINT
    """Type of evaluation: checkpoint, service, or mock."""

    eval_backend: str = EvalBackend.NATIVE
    """Backend framework to use for evaluation."""

    eval_config: Union[str, Dict, None] = None
<<<<<<< HEAD
    limit: Optional[Union[int, float]] = None
    eval_batch_size: int = 1

    # Cache and working directory arguments
    use_cache: Optional[str] = None
    rerun_review: bool = False
    work_dir: str = DEFAULT_WORK_DIR
=======
    """Additional evaluation configuration parameters."""

    limit: Optional[Union[int, float]] = None
    """Maximum number of samples to evaluate. Can be int (count) or float (fraction)."""

    eval_batch_size: int = 1
    """Batch size for evaluation processing."""

    # Cache and working directory arguments
    use_cache: Optional[str] = None
    """Whether to use cached results and which cache strategy to apply."""

    rerun_review: bool = False
    """Whether to rerun the review process even if results exist."""

    work_dir: str = DEFAULT_WORK_DIR
    """Working directory for storing evaluation results and temporary files."""
>>>>>>> 3c8e3589

    # Debug and runtime mode arguments
    ignore_errors: bool = False
    """Whether to continue evaluation when encountering errors."""

    debug: bool = False
    """Enable debug mode for detailed logging and error reporting."""

    seed: Optional[int] = 42
<<<<<<< HEAD
    api_url: Optional[str] = None  # Only used for server model
    api_key: Optional[str] = 'EMPTY'  # Only used for server model
    timeout: Optional[float] = None  # Only used for server model
    stream: Optional[bool] = None  # Only used for server model
=======
    """Random seed for reproducible results."""

    api_url: Optional[str] = None
    """API endpoint URL for server-based model evaluation."""

    api_key: Optional[str] = 'EMPTY'
    """API key for authenticating with server-based models."""

    timeout: Optional[float] = None
    """Request timeout in seconds for server-based models."""

    stream: Optional[bool] = None
    """Whether to use streaming responses for server-based models."""
>>>>>>> 3c8e3589

    # LLMJudge arguments
    judge_strategy: str = JudgeStrategy.AUTO
    """Strategy for LLM-based judgment (auto, single, pairwise)."""

    judge_worker_num: int = 1
    """Number of worker processes for parallel LLM judging."""

    judge_model_args: Optional[Dict] = field(default_factory=dict)
    """Additional arguments for the judge model configuration."""

    analysis_report: bool = False
    """Whether to generate detailed analysis reports after evaluation."""

    # Sandbox configuration arguments
    use_sandbox: bool = False
    """Whether to execute code in a sandboxed environment."""

    sandbox_type: Optional[str] = 'docker'
    """Type of sandbox environment for code execution (e.g., docker). Default is 'docker'."""

    sandbox_manager_config: Optional[Dict] = field(default_factory=dict)
    """Configuration for the sandbox manager. Default is local manager. If url is provided, it will use remote manager."""

    sandbox_config: Optional[Dict] = field(default_factory=dict)
    """Configuration for sandboxed code execution environments."""

    def __post_init__(self):
        self.__init_model_and_id()

        self.__init_eval_data_config()

        # Set default generation_config and model_args
        self.__init_default_generation_config()
        self.__init_default_model_args()
        self.__init_default_sandbox_config()

    def __init_model_and_id(self):
        # Set model to DummyCustomModel if not provided
        if self.model is None:
            self.model = self.model_task
            self.eval_type = EvalType.MOCK_LLM
<<<<<<< HEAD
        else:
            if self.model_task == ModelTask.IMAGE_GENERATION:
                self.eval_type = EvalType.TEXT2IMAGE

        # Set model_id if not provided
        if not self.model_id:
            if self.model:
                self.model_id = safe_filename(os.path.basename(self.model))
=======

        # Set model_id if not provided
        if not self.model_id:
            if isinstance(self.model, str):
                self.model_id = safe_filename(os.path.basename(self.model))
            elif isinstance(self.model, Model):
                self.model_id = safe_filename(self.model.name)
            elif isinstance(self.model, ModelAPI):
                self.model_id = safe_filename(self.model.model_name)
>>>>>>> 3c8e3589
            else:
                self.model_id = 'dummy_model'

    def __init_eval_data_config(self):
        # Post process limit
        if self.limit is not None:
            self.limit = parse_int_or_float(self.limit)

    def __init_default_generation_config(self):
        if not self.generation_config:
            if self.model_task == ModelTask.IMAGE_GENERATION:
                self.generation_config = {
                    'height': 1024,
                    'width': 1024,
                    'num_inference_steps': 50,
                    'guidance_scale': 9.0,
                }
<<<<<<< HEAD
=======
                if self.eval_batch_size != 1:
                    logger.warning(
                        'For image generation task, we only support eval_batch_size=1 for now, changed to 1.'
                    )
                    self.eval_batch_size = 1
>>>>>>> 3c8e3589
            elif self.model_task == ModelTask.TEXT_GENERATION:
                if self.eval_type == EvalType.CHECKPOINT:
                    self.generation_config = {
                        'max_tokens': 2048,
                        'do_sample': False,
                        'top_k': 50,
                        'top_p': 1.0,
                        'temperature': 1.0,
                        'n': 1,
                    }
                elif self.eval_type == EvalType.SERVICE:
                    self.generation_config = {
                        'max_tokens': 2048,
                        'temperature': 0.0,
                    }
        if isinstance(self.generation_config, dict):
            self.generation_config = GenerateConfig.model_validate(self.generation_config)

        # Set eval_batch_size to generation_config.batch_size
        self.generation_config.batch_size = self.eval_batch_size

        # Set default values for generation_config
        if self.timeout is not None:
            deprecated_warning(
                logger,
                'The `timeout` parameter is deprecated and will be removed in v1.1.0. Use `generation_config.timeout` instead.'
            )
            self.generation_config.timeout = self.timeout

        if self.stream is not None:
            deprecated_warning(
                logger,
                'The `stream` parameter is deprecated and will be removed in v1.1.0. Use `generation_config.stream` instead.'
            )
            self.generation_config.stream = self.stream

        if self.generation_config.n is not None and self.generation_config.n > 1:
            self.repeats = self.generation_config.n
            self.generation_config.n = 1
            deprecated_warning(
                logger,
                'The `n` parameter in generation_config is deprecated and will be removed in v1.1.0. Use `TaskConfig.repeats` instead.'
            )

    def __init_default_model_args(self):
        if self.model_args:
            return
        if self.model_task == ModelTask.TEXT_GENERATION:
            if self.eval_type == EvalType.CHECKPOINT:
                self.model_args = {
                    'revision': 'master',
                    'precision': 'torch.float16',
                }

    def __init_default_sandbox_config(self):
        if not self.use_sandbox:
            return
        check_import('ms_enclave', 'ms_enclave[docker]', raise_error=True)

        if not self.sandbox_type:
            self.sandbox_type = 'docker'

    def update(self, other: Union['TaskConfig', dict]):
        if isinstance(other, TaskConfig):
            other = other.to_dict()
        self.__dict__.update(other)

    def dump_yaml(self, output_dir: str):
        """Dump the task configuration to a YAML file."""
        task_cfg_file = os.path.join(output_dir, f'task_config_{gen_hash(str(self), bits=6)}.yaml')
        try:
            logger.info(f'Dump task config to {task_cfg_file}')
            dict_to_yaml(self.to_dict(), task_cfg_file)
        except Exception as e:
            logger.warning(f'Failed to dump overall task config: {e}')

    def to_dict(self):
<<<<<<< HEAD
        result = copy.deepcopy(self.__dict__)
        del result['api_key']  # Do not expose api_key in the config

=======
        result = copy.copy(self.__dict__)
        del result['api_key']  # Do not expose api_key in the config

        if isinstance(self.model, (Model, ModelAPI)):
            result['model'] = self.model.__class__.__name__

>>>>>>> 3c8e3589
        if isinstance(self.generation_config, GenerateConfig):
            result['generation_config'] = self.generation_config.model_dump(exclude_unset=True)
        return result


def parse_task_config(task_cfg) -> TaskConfig:
    """Parse task configuration from various formats into a TaskConfig object."""
    if isinstance(task_cfg, TaskConfig):
        logger.info('Args: Task config is provided with TaskConfig type.')
    elif isinstance(task_cfg, dict):
        logger.info('Args: Task config is provided with dictionary type.')
        task_cfg = TaskConfig.from_dict(task_cfg)
    elif isinstance(task_cfg, Namespace):
        logger.info('Args: Task config is provided with CommandLine type.')
        task_cfg = TaskConfig.from_args(task_cfg)
    elif isinstance(task_cfg, str):
        extension = os.path.splitext(task_cfg)[-1]
        logger.info(f'Args: Task config is provided with {extension} file type.')
        if extension in ['.yaml', '.yml']:
            task_cfg = TaskConfig.from_yaml(task_cfg)
        elif extension == '.json':
            task_cfg = TaskConfig.from_json(task_cfg)
        else:
            raise ValueError('Args: Unsupported file extension.')
    else:
        raise ValueError('Args: Please provide a valid task config.')
    return task_cfg<|MERGE_RESOLUTION|>--- conflicted
+++ resolved
@@ -6,11 +6,7 @@
 from dataclasses import dataclass, field
 from typing import Dict, List, Optional, Union
 
-<<<<<<< HEAD
-from evalscope.api.model import GenerateConfig
-=======
 from evalscope.api.model import GenerateConfig, Model, ModelAPI
->>>>>>> 3c8e3589
 from evalscope.constants import (
     DEFAULT_DATASET_CACHE_DIR,
     DEFAULT_WORK_DIR,
@@ -19,17 +15,10 @@
     HubType,
     JudgeStrategy,
     ModelTask,
-<<<<<<< HEAD
-    OutputType,
-)
-from evalscope.utils.argument_utils import BaseArgument, parse_int_or_float
-from evalscope.utils.deprecation_utils import deprecated_warning
-=======
 )
 from evalscope.utils.argument_utils import BaseArgument, parse_int_or_float
 from evalscope.utils.deprecation_utils import deprecated_warning
 from evalscope.utils.import_utils import check_import
->>>>>>> 3c8e3589
 from evalscope.utils.io_utils import dict_to_yaml, gen_hash, safe_filename
 from evalscope.utils.logger import get_logger
 
@@ -39,13 +28,9 @@
 @dataclass
 class TaskConfig(BaseArgument):
     # Model-related arguments
-<<<<<<< HEAD
-    model: Optional[str] = None
-=======
     model: Optional[Union[str, Model, ModelAPI]] = None
     """The model to be evaluated. Can be a string path, Model object, or ModelAPI object."""
 
->>>>>>> 3c8e3589
     model_id: Optional[str] = None
     """Unique identifier for the model. Auto-generated from model name if not provided."""
 
@@ -70,12 +55,6 @@
     """Directory where datasets are cached locally."""
 
     dataset_hub: str = HubType.MODELSCOPE
-<<<<<<< HEAD
-    repeats: int = 1  # Number of times to repeat the dataset items for k-metrics
-
-    # Generation configuration arguments
-    generation_config: Union[Dict, GenerateConfig] = field(default_factory=dict)
-=======
     """Hub platform to download datasets from (e.g., ModelScope, HuggingFace)."""
 
     repeats: int = 1
@@ -84,7 +63,6 @@
     # Generation configuration arguments
     generation_config: Union[Dict, GenerateConfig] = field(default_factory=dict)
     """Configuration parameters for text/image generation."""
->>>>>>> 3c8e3589
 
     # Evaluation-related arguments
     eval_type: str = EvalType.CHECKPOINT
@@ -94,15 +72,6 @@
     """Backend framework to use for evaluation."""
 
     eval_config: Union[str, Dict, None] = None
-<<<<<<< HEAD
-    limit: Optional[Union[int, float]] = None
-    eval_batch_size: int = 1
-
-    # Cache and working directory arguments
-    use_cache: Optional[str] = None
-    rerun_review: bool = False
-    work_dir: str = DEFAULT_WORK_DIR
-=======
     """Additional evaluation configuration parameters."""
 
     limit: Optional[Union[int, float]] = None
@@ -120,7 +89,6 @@
 
     work_dir: str = DEFAULT_WORK_DIR
     """Working directory for storing evaluation results and temporary files."""
->>>>>>> 3c8e3589
 
     # Debug and runtime mode arguments
     ignore_errors: bool = False
@@ -130,12 +98,6 @@
     """Enable debug mode for detailed logging and error reporting."""
 
     seed: Optional[int] = 42
-<<<<<<< HEAD
-    api_url: Optional[str] = None  # Only used for server model
-    api_key: Optional[str] = 'EMPTY'  # Only used for server model
-    timeout: Optional[float] = None  # Only used for server model
-    stream: Optional[bool] = None  # Only used for server model
-=======
     """Random seed for reproducible results."""
 
     api_url: Optional[str] = None
@@ -149,7 +111,6 @@
 
     stream: Optional[bool] = None
     """Whether to use streaming responses for server-based models."""
->>>>>>> 3c8e3589
 
     # LLMJudge arguments
     judge_strategy: str = JudgeStrategy.AUTO
@@ -192,16 +153,6 @@
         if self.model is None:
             self.model = self.model_task
             self.eval_type = EvalType.MOCK_LLM
-<<<<<<< HEAD
-        else:
-            if self.model_task == ModelTask.IMAGE_GENERATION:
-                self.eval_type = EvalType.TEXT2IMAGE
-
-        # Set model_id if not provided
-        if not self.model_id:
-            if self.model:
-                self.model_id = safe_filename(os.path.basename(self.model))
-=======
 
         # Set model_id if not provided
         if not self.model_id:
@@ -211,7 +162,6 @@
                 self.model_id = safe_filename(self.model.name)
             elif isinstance(self.model, ModelAPI):
                 self.model_id = safe_filename(self.model.model_name)
->>>>>>> 3c8e3589
             else:
                 self.model_id = 'dummy_model'
 
@@ -229,14 +179,11 @@
                     'num_inference_steps': 50,
                     'guidance_scale': 9.0,
                 }
-<<<<<<< HEAD
-=======
                 if self.eval_batch_size != 1:
                     logger.warning(
                         'For image generation task, we only support eval_batch_size=1 for now, changed to 1.'
                     )
                     self.eval_batch_size = 1
->>>>>>> 3c8e3589
             elif self.model_task == ModelTask.TEXT_GENERATION:
                 if self.eval_type == EvalType.CHECKPOINT:
                     self.generation_config = {
@@ -314,18 +261,12 @@
             logger.warning(f'Failed to dump overall task config: {e}')
 
     def to_dict(self):
-<<<<<<< HEAD
-        result = copy.deepcopy(self.__dict__)
-        del result['api_key']  # Do not expose api_key in the config
-
-=======
         result = copy.copy(self.__dict__)
         del result['api_key']  # Do not expose api_key in the config
 
         if isinstance(self.model, (Model, ModelAPI)):
             result['model'] = self.model.__class__.__name__
 
->>>>>>> 3c8e3589
         if isinstance(self.generation_config, GenerateConfig):
             result['generation_config'] = self.generation_config.model_dump(exclude_unset=True)
         return result
