--- conflicted
+++ resolved
@@ -87,13 +87,10 @@
 def run_code_eval(data_l, k=4, md_level=2):
     print(f"{'#' * md_level} Code Eval(pass@{k})")
     for data in tqdm(data_l):
-<<<<<<< HEAD
-        data[f'pass@{k}'] = compute_pass_k_one_sample(data['gen'], data['func_args'], data['func_outputs'], k)
-=======
         data[f'pass@{k}'] = compute_pass_k_one_sample(data['gen'],
                                                       data['func_args'],
-                                                      data['func_outputs'])
->>>>>>> a7831783
+                                                      data['func_outputs'],
+                                                      k)
     task_data_d = defaultdict(list)
     for data in data_l:
         for task in data['task_tags']:
