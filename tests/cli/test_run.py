# Copyright (c) Alibaba, Inc. and its affiliates.
from dotenv import dotenv_values

env = dotenv_values('.env')

import os
import subprocess
import unittest

from evalscope.config import TaskConfig
from evalscope.constants import EvalType, JudgeStrategy, OutputType
from evalscope.run import run_task
from evalscope.utils import is_module_installed, test_level_list
from evalscope.utils.logger import get_logger

os.environ['LOG_LEVEL'] = 'DEBUG'

logger = get_logger()


class TestRun(unittest.TestCase):

    def setUp(self) -> None:
        logger.info('Init env for evalscope native run UTs ...\n')
        self._check_env('evalscope')

    def tearDown(self) -> None:
        pass

    @staticmethod
    def _check_env(module_name: str):
        if is_module_installed(module_name):
            logger.info(f'{module_name} is installed.')
        else:
            raise ModuleNotFoundError(f'run: pip install {module_name}')

    @unittest.skipUnless(0 in test_level_list(), 'skip test in current test level')
    def test_run_simple_eval(self):
        model = 'qwen/Qwen2-0.5B-Instruct'
        datasets = 'arc'  # arc ceval
        limit = 10

        cmd_simple = f'evalscope eval ' \
                     f'--model {model} ' \
                     f'--datasets {datasets} ' \
                     f'--limit {limit}'

        logger.info(f'Start to run command: {cmd_simple}')
        run_res = subprocess.run(cmd_simple, text=True, shell=True, stdout=subprocess.PIPE, stderr=subprocess.PIPE)

        assert run_res.returncode == 0, f'Failed to run command: {cmd_simple}'
        logger.info(f'>>test_run_simple_eval stdout: {run_res.stdout}')
        logger.error(f'>>test_run_simple_eval stderr: {run_res.stderr}')

    @unittest.skipUnless(0 in test_level_list(), 'skip test in current test level')
    def test_run_eval_with_args(self):
        model = 'qwen/Qwen2-0.5B-Instruct'
        datasets = 'arc'  # arc ceval
        limit = 5
        dataset_args = '{"ceval": {"few_shot_num": 0, "few_shot_random": false}}'

        cmd_with_args = f'evalscope eval ' \
                        f'--model {model} ' \
                        f'--datasets {datasets} ' \
                        f'--limit {limit} ' \
                        f'--generation-config do_sample=false,temperature=0.0 ' \
                        f"""--dataset-args \'{dataset_args}\' """

        logger.info(f'Start to run command: {cmd_with_args}')
        run_res = subprocess.run(cmd_with_args, text=True, shell=True, stdout=subprocess.PIPE, stderr=subprocess.PIPE)

        assert run_res.returncode == 0, f'Failed to run command: {cmd_with_args}'
        logger.info(f'>>test_run_eval_with_args stdout: {run_res.stdout}')
        logger.error(f'>>test_run_eval_with_args stderr: {run_res.stderr}')

    @unittest.skipUnless(0 in test_level_list(), 'skip test in current test level')
    def test_run_task(self):
        task_cfg = TaskConfig(
            model='qwen/Qwen2.5-0.5B-Instruct',
            datasets=[
                'iquiz',
                # 'ifeval',
                # 'mmlu',
                # 'mmlu_pro',
                # 'musr',
                # 'process_bench',
                # 'race',
                # 'trivia_qa',
                # 'cmmlu',
                # 'humaneval',
                # 'super_gpqa',
                # 'gsm8k',
                # 'bbh',
                # 'competition_math',
                # 'math_500',
                'aime24',
                'gpqa',
                # 'arc',
                # 'ceval',
                # 'hellaswag',
                # 'general_mcq',
                # 'general_qa'
            ],
            dataset_args={
                'mmlu': {
                    'subset_list': ['elementary_mathematics'],
                    'few_shot_num': 0
                },
                'mmlu_pro': {
                    'subset_list': ['math', 'health'],
                    'few_shot_num': 4
                },
                'ceval': {
                    'subset_list': [
                        'computer_network', 'operating_system', 'computer_architecture'
                    ],
                    'few_shot_num': 0
                },
                'cmmlu': {
                    'subset_list': ['elementary_chinese'],
                    'few_shot_num': 0
                },
                'bbh': {
                    'subset_list': ['word_sorting', 'movie_recommendation'],
                },
                'gpqa': {
                    'subset_list': ['gpqa_diamond'],
                    'few_shot_num': 0
                },
                'humaneval': {
                    'metric_list': ['Pass@1', 'Pass@2', 'Pass@5'],
                },
                'competition_math': {
                    'subset_list': ['Level 1']
                },
                'process_bench': {
                    'subset_list': ['gsm8k'],
                },
                'musr': {
                    'subset_list': ['murder_mysteries']
                },
                'general_mcq': {
                    'local_path': 'custom_eval/text/mcq',  # 自定义数据集路径
                    'subset_list': [
                        'example'  # 评测数据集名称，上述 *_dev.csv 中的 *
                    ],
                    'query_template': 'Question: {question}\n{choices}\nAnswer: {answer}'  # 问题模板
                },
                'general_qa': {
                    'local_path': 'custom_eval/text/qa',  # 自定义数据集路径
                    'subset_list': [
                        'example',  # 评测数据集名称，上述 *_dev.csv 中的 *
                        # 'test'
                    ],
                    'metric_list': ['AverageBLEU']
                },
                'super_gpqa': {
                    'subset_list': ['Philosophy', 'Education'],
                    'few_shot_num': 0
                },
                'ifeval': {
                    'filters': {
                        'remove_until': '</think>'
                    }
                }
            },
            limit=2,
            eval_batch_size=2,
            generation_config={
                'max_new_tokens': 2048,
                'temperature': 0.7,
                'num_return_sequences': 1,
            },
            # debug=True
        )
        run_task(task_cfg=task_cfg)


    @unittest.skipUnless(0 in test_level_list(), 'skip test in current test level')
    def test_run_custom_task(self):
        from evalscope.config import TaskConfig

        task_cfg = TaskConfig(
            model='qwen/Qwen2-0.5B-Instruct',
            datasets=['general_mcq', 'general_qa'],  # 数据格式，选择题格式固定为 'ceval'
            dataset_args={
                'general_mcq': {
                    'local_path': 'custom_eval/text/mcq',  # 自定义数据集路径
                    'subset_list': [
                        'example'  # 评测数据集名称，上述 *_dev.csv 中的 *
                    ],
                    'query_template': 'Question: {question}\n{choices}\nAnswer: {answer}'  # 问题模板
                },
                'general_qa': {
                    'local_path': 'custom_eval/text/qa',  # 自定义数据集路径
                    'subset_list': [
                        'example'  # 评测数据集名称，上述 *_dev.csv 中的 *
                    ]
                }
            },
        )
        res = run_task(task_cfg=task_cfg)
        print(res)

    @unittest.skipUnless(0 in test_level_list(), 'skip test in current test level')
    def test_run_one_task(self):
        from evalscope.config import TaskConfig

        task_cfg = TaskConfig(
            model='Qwen/Qwen2.5-0.5B-Instruct',
            datasets=[
                'iquiz',
                # 'math_500',
                # 'aime24',
                # 'competition_math'
            ],
            dataset_args={
                'competition_math': {
                    'subset_list': ['Level 4', 'Level 5']
                }
            },
            limit=5
        )

        run_task(task_cfg=task_cfg)


    @unittest.skipUnless(0 in test_level_list(), 'skip test in current test level')
    def test_run_task_loop(self):
        os.environ['CUDA_VISIBLE_DEVICES'] = '2'
        from evalscope.config import TaskConfig

        task_cfg1 = TaskConfig(
            model='Qwen/Qwen2.5-0.5B-Instruct',
            model_id='model1',
            datasets=['iquiz'],
            limit=10
        )
        task_cfg2 = TaskConfig(
            model='Qwen/Qwen2.5-0.5B-Instruct',
            model_id='model2',
            datasets=['iquiz'],
            limit=10
        )
        task_cfg3 = TaskConfig(
            model='Qwen/Qwen2.5-0.5B-Instruct',
            model_id='model3',
            datasets=['iquiz'],
            limit=10
        )

        run_task(task_cfg=[task_cfg1, task_cfg2, task_cfg3])

    @unittest.skipUnless(0 in test_level_list(), 'skip test in current test level')
    def test_run_server_model(self):
        from evalscope.config import TaskConfig

        task_cfg = TaskConfig(
            model='qwen-plus',
            api_url='https://dashscope.aliyuncs.com/compatible-mode/v1',
            api_key= env.get('DASHSCOPE_API_KEY'),
            eval_type=EvalType.SERVICE,
            datasets=[
                # 'iquiz',
                'ifeval',
                # 'mmlu',
                # 'mmlu_pro',
                # 'musr',
                # 'process_bench',
                # 'race',
                # 'trivia_qa',
                # 'cmmlu',
                # 'humaneval',
                # 'gsm8k',
                # 'bbh',
                # 'competition_math',
                # 'math_500',
                # 'aime24',
                # 'gpqa',
                # 'arc',
                # 'ceval',
                # 'hellaswag',
                # 'general_mcq',
                'general_qa'
                # 'super_gpqa',
                # 'mmlu_redux'
            ],
            dataset_args={
                'mmlu': {
                    'subset_list': ['elementary_mathematics', 'high_school_european_history', 'nutrition'],
                    'few_shot_num': 0
                },
                'mmlu_pro': {
                    'subset_list': ['math', 'health'],
                    'few_shot_num': 4
                },
                'ceval': {
                    'subset_list': [
                        'computer_network', 'operating_system', 'computer_architecture'
                    ],
                    'few_shot_num': 0
                },
                'cmmlu': {
                    'subset_list': ['elementary_chinese'],
                    'few_shot_num': 0
                },
                'bbh': {
                    'subset_list': ['word_sorting', 'movie_recommendation'],
                },
                'gpqa': {
                    # 'subset_list': ['gpqa_diamond'],
                    'few_shot_num': 0,
                    'local_path': './data/data/gpqa',
                },
                'humaneval': {
                    'metric_list': ['Pass@1', 'Pass@2', 'Pass@5'],
                },
                'competition_math': {
                    'subset_list': ['Level 1']
                },
                'process_bench': {
                    'subset_list': ['gsm8k'],
                },
                'musr': {
                    'subset_list': ['murder_mysteries']
                },
                'general_mcq': {
                    'local_path': 'custom_eval/text/mcq',  # 自定义数据集路径
                    'subset_list': [
                        'example'  # 评测数据集名称，上述 *_dev.csv 中的 *
                    ],
                    'query_template': 'Question: {question}\n{choices}\nAnswer: {answer}'  # 问题模板
                },
                'general_qa': {
                    'local_path': 'custom_eval/text/qa',  # 自定义数据集路径
                    'subset_list': [
                        'example',  # 评测数据集名称，上述 *_dev.csv 中的 *
                        # 'test'
                    ],
                    'metric_list': ['AverageRouge']
                },
                'super_gpqa': {
                    # 'subset_list': ['Philosophy', 'Education'],
                    'few_shot_num': 0
                },
                'mmlu_redux':{
                    'subset_list': ['abstract_algebra']
                },
            },
            eval_batch_size=32,
<<<<<<< HEAD
            limit=50,
            # debug=True,
=======
            limit=15,
            debug=True,
>>>>>>> 55b47e91
            stream=False,
            generation_config={
                'temperature': 0,
                'n': 2,
                'max_tokens': 4096,
            },
            use_cache='outputs/20250326_202848',
        )

        run_task(task_cfg=task_cfg)


    @unittest.skipUnless(0 in test_level_list(), 'skip test in current test level')
    def test_run_batch_eval(self):
        from evalscope.config import TaskConfig

        task_cfg = TaskConfig(
            model='LLM-Research/Llama-3.2-1B-Instruct',
            datasets=[
                # 'math_500',
                # 'aime24',
                # 'competition_math'
                # 'arc',
                'gsm8k'
                # 'truthful_qa'
            ],
            dataset_args={
                'competition_math': {
                    'subset_list': ['Level 4', 'Level 5']
                }
            },
            eval_batch_size=2,
            limit=5,
            generation_config={
                'max_new_tokens': 2048,
                'temperature': 0.7,
                'num_return_sequences': 2,
            }
        )

        run_task(task_cfg=task_cfg)

    @unittest.skipUnless(0 in test_level_list(), 'skip test in current test level')
    def test_run_judge_model(self):
        from evalscope.config import TaskConfig

        task_cfg = TaskConfig(
            model='qwen-plus',
            api_url='https://dashscope.aliyuncs.com/compatible-mode/v1',
            api_key= env.get('DASHSCOPE_API_KEY'),
            eval_type=EvalType.SERVICE,
            datasets=[
                # 'math_500',
                # 'aime24',
                # 'competition_math',
                # 'arc',
                # 'gsm8k'
                # 'truthful_qa',
                # 'simple_qa',
                'chinese_simpleqa',
                # 'live_code_bench',
                # 'humaneval'
                # 'general_qa'
            ],
            dataset_args={
                'competition_math': {
                    'subset_list': ['Level 4']
                },
                'live_code_bench': {
                    'extra_params': {
                        'start_date': '2024-08-01',
                        'end_date': '2025-02-28'
                    },
                    'local_path': '/root/.cache/modelscope/hub/datasets/AI-ModelScope/code_generation_lite'
                },
                'general_qa': {
                    'local_path': 'custom_eval/text/qa',  # 自定义数据集路径
                    'subset_list': [
                        'example',  # 评测数据集名称，上述 *_dev.csv 中的 *
                        # 'test'
                    ]
                },
                'chinese_simpleqa': {
                    'subset_list': [
                        '中华文化'
                    ]
                },
            },
            eval_batch_size=5,
            limit=5,
            judge_strategy=JudgeStrategy.AUTO,
            judge_worker_num=5,
            judge_model_args={
                'model_id': 'qwen2.5-7b-instruct',
                'api_url': 'https://dashscope.aliyuncs.com/compatible-mode/v1',
                'api_key': env.get('DASHSCOPE_API_KEY'),
            },
            generation_config={
                'max_new_tokens': 20000,
                'temperature': 0.0,
                'seed': 42,
                'n': 2
            },
            timeout=60000,
            stream=True,
            # use_cache='outputs/20250320_143658'
        )

        run_task(task_cfg=task_cfg)

if __name__ == '__main__':
    unittest.main()<|MERGE_RESOLUTION|>--- conflicted
+++ resolved
@@ -348,13 +348,8 @@
                 },
             },
             eval_batch_size=32,
-<<<<<<< HEAD
-            limit=50,
-            # debug=True,
-=======
             limit=15,
             debug=True,
->>>>>>> 55b47e91
             stream=False,
             generation_config={
                 'temperature': 0,
