--- conflicted
+++ resolved
@@ -377,19 +377,15 @@
                 # 'gsm8k'
                 # 'truthful_qa',
                 # 'simple_qa',
-                # 'chinese_simpleqa',
-<<<<<<< HEAD
+                # # 'chinese_simpleqa',
                 'live_code_bench',
                 # 'humaneval'
-=======
                 'general_qa'
->>>>>>> 4ef3c378
             ],
             dataset_args={
                 'competition_math': {
                     'subset_list': ['Level 4']
                 },
-<<<<<<< HEAD
                 'live_code_bench': {
                     'subset_list': ['v4_v5'],
                     'extra_params': {
@@ -397,24 +393,18 @@
                         'end_date': '2025-01-01'
                     },
                     'local_path': '/root/.cache/modelscope/hub/datasets/AI-ModelScope/code_generation_lite'
-                }
+                },
+                'general_qa': {
+                    'local_path': 'custom_eval/text/qa',  # 自定义数据集路径
+                    'subset_list': [
+                        'example',  # 评测数据集名称，上述 *_dev.csv 中的 *
+                        # 'test'
+                    ]
+                },
             },
             eval_batch_size=5,
             limit=20,
             judge_strategy=JudgeStrategy.AUTO,
-=======
-                'general_qa': {
-                    'local_path': 'custom_eval/text/qa',  # 自定义数据集路径
-                    'subset_list': [
-                        'example',  # 评测数据集名称，上述 *_dev.csv 中的 *
-                        # 'test'
-                    ]
-                },
-            },
-            eval_batch_size=5,
-            limit=5,
-            judge_strategy=JudgeStrategy.LLM,
->>>>>>> 4ef3c378
             judge_model_args={
                 'model_id': 'qwen2.5-7b-instruct',
                 'api_url': 'https://dashscope.aliyuncs.com/compatible-mode/v1',
