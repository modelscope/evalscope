# Copyright (c) Alibaba, Inc. and its affiliates.
from dotenv import dotenv_values

from tests.utils import test_level_list

env = dotenv_values('.env')

import os
import subprocess
import unittest

from evalscope.config import TaskConfig
from evalscope.constants import EvalStage, EvalType, JudgeStrategy, OutputType
from evalscope.run import run_task
from evalscope.utils.import_utils import is_module_installed
from evalscope.utils.logger import get_logger

os.environ['EVALSCOPE_LOG_LEVEL'] = 'DEBUG'

logger = get_logger()


class TestRun(unittest.TestCase):

    def setUp(self) -> None:
        logger.info('Init env for evalscope native run UTs ...\n')
        self._check_env('evalscope')

    def tearDown(self) -> None:
        pass

    @staticmethod
    def _check_env(module_name: str):
        if is_module_installed(module_name):
            logger.info(f'{module_name} is installed.')
        else:
            raise ModuleNotFoundError(f'run: pip install {module_name}')

    @unittest.skipUnless(0 in test_level_list(), 'skip test in current test level')
    def test_run_simple_eval(self):
        model = 'qwen/Qwen2-0.5B-Instruct'
        datasets = 'arc'  # arc ceval
        limit = 10

        cmd_simple = f'evalscope eval ' \
                     f'--model {model} ' \
                     f'--datasets {datasets} ' \
                     f'--limit {limit}'

        logger.info(f'Start to run command: {cmd_simple}')
        run_res = subprocess.run(cmd_simple, text=True, shell=True, stdout=subprocess.PIPE, stderr=subprocess.PIPE)

        assert run_res.returncode == 0, f'Failed to run command: {cmd_simple}'
        logger.info(f'>>test_run_simple_eval stdout: {run_res.stdout}')
        logger.error(f'>>test_run_simple_eval stderr: {run_res.stderr}')

    @unittest.skipUnless(0 in test_level_list(), 'skip test in current test level')
    def test_run_eval_with_args(self):
        model = 'qwen/Qwen2-0.5B-Instruct'
        datasets = 'arc'  # arc ceval
        limit = 5
        dataset_args = '{"ceval": {"few_shot_num": 0, "few_shot_random": false}}'

        cmd_with_args = f'evalscope eval ' \
                        f'--model {model} ' \
                        f'--datasets {datasets} ' \
                        f'--limit {limit} ' \
                        f'--generation-config do_sample=true,temperature=0.6,max_length=65535,max_new_tokens=65535,max_tokens=65535,n=1,top_p=0.95,top_k=20 ' \
                        f"""--dataset-args \'{dataset_args}\' """

        logger.info(f'Start to run command: {cmd_with_args}')
        run_res = subprocess.run(cmd_with_args, text=True, shell=True, stdout=subprocess.PIPE, stderr=subprocess.PIPE)

        assert run_res.returncode == 0, f'Failed to run command: {cmd_with_args}'
        logger.info(f'>>test_run_eval_with_args stdout: {run_res.stdout}')
        logger.error(f'>>test_run_eval_with_args stderr: {run_res.stderr}')

    @unittest.skipUnless(0 in test_level_list(), 'skip test in current test level')
    def test_run_yaml_config(self):
        from evalscope import run_task

        run_task(task_cfg='examples/tasks/eval_native.yaml')

    @unittest.skipUnless(0 in test_level_list(), 'skip test in current test level')
    def test_run_task(self):
        task_cfg = TaskConfig(
            model='qwen/Qwen2.5-0.5B-Instruct',
            datasets=[
                'iquiz',
                # 'ifeval',
                # 'mmlu',
                # 'mmlu_pro',
                # 'musr',
                # 'process_bench',
                # 'race',
                # 'trivia_qa',
                # 'cmmlu',
                # 'humaneval',
                # 'super_gpqa',
                # 'gsm8k',
                # 'bbh',
                # 'competition_math',
                # 'math_500',
                'aime24',
                'gpqa',
                # 'arc',
                # 'ceval',
                # 'hellaswag',
                # 'general_mcq',
                # 'general_qa'
            ],
            dataset_args={
                'mmlu': {
                    'subset_list': ['elementary_mathematics'],
                    'few_shot_num': 0
                },
                'mmlu_pro': {
                    'subset_list': ['math', 'health'],
                    'few_shot_num': 4
                },
                'ceval': {
                    'subset_list': [
                        'computer_network', 'operating_system', 'computer_architecture'
                    ],
                    'few_shot_num': 0
                },
                'cmmlu': {
                    'subset_list': ['elementary_chinese'],
                    'few_shot_num': 0
                },
                'bbh': {
                    'subset_list': ['word_sorting', 'movie_recommendation'],
                },
                'gpqa': {
                    'subset_list': ['gpqa_diamond'],
                    'few_shot_num': 0
                },
                'humaneval': {
                    'metric_list': ['Pass@1', 'Pass@2', 'Pass@5'],
                },
                'competition_math': {
                    'subset_list': ['Level 1']
                },
                'process_bench': {
                    'subset_list': ['gsm8k'],
                },
                'musr': {
                    'subset_list': ['murder_mysteries'],
                },
                'general_mcq': {
                    'local_path': 'custom_eval/text/mcq',  # 自定义数据集路径
                    'subset_list': [
                        'example'  # 评测数据集名称，上述 *_dev.csv 中的 *
                    ],
                    'query_template': 'Question: {question}\n{choices}\nAnswer: {answer}'  # 问题模板
                },
                'general_qa': {
                    'local_path': 'custom_eval/text/qa',  # 自定义数据集路径
                    'subset_list': [
                        'example',  # 评测数据集名称，上述 *_dev.csv 中的 *
                        # 'test'
                    ],
                    'metric_list': ['AverageBLEU']
                },
                'super_gpqa': {
                    'subset_list': ['Philosophy', 'Education'],
                    'few_shot_num': 0
                },
                'ifeval': {
                    'filters': {
                        'remove_until': '</think>'
                    }
                }
            },
            limit=2,
            eval_batch_size=2,
            generation_config={
                'max_new_tokens': 2048,
                'temperature': 0.7,
                'num_return_sequences': 1,
            },
            # debug=True
        )
        run_task(task_cfg=task_cfg)


    @unittest.skipUnless(0 in test_level_list(), 'skip test in current test level')
    def test_run_one_task(self):
        from evalscope.config import TaskConfig

        task_cfg = TaskConfig(
            model='Qwen/Qwen3-1.7B',
            datasets=[
                # 'iquiz',
                # 'math_500',
                # 'aime24',
                # 'competition_math',
                # 'mmlu',
                # 'simple_qa',
                'truthful_qa',
            ],
            dataset_args={
                'competition_math': {
                    'subset_list': ['Level 4', 'Level 5']
                },
                'mmlu': {
                    'subset_list': ['elementary_mathematics', 'high_school_european_history', 'nutrition'],
                    'few_shot_num': 0
                },
            },
            limit=5,
            eval_batch_size=5,
            generation_config={
                'max_new_tokens': 1000,  # 最大生成token数，建议设置为较大值避免输出截断
                'temperature': 0.7,  # 采样温度 (qwen 报告推荐值)
                'top_p': 0.8,  # top-p采样 (qwen 报告推荐值)
                'top_k': 20,  # top-k采样 (qwen 报告推荐值)
                'chat_template_kwargs': {'enable_thinking': False}  # 关闭思考模式
            },
            judge_strategy=JudgeStrategy.AUTO,
        )

        run_task(task_cfg=task_cfg)


    @unittest.skipUnless(0 in test_level_list(), 'skip test in current test level')
    def test_run_task_loop(self):
        os.environ['CUDA_VISIBLE_DEVICES'] = '2'
        from evalscope.config import TaskConfig

        task_cfg1 = TaskConfig(
            model='Qwen/Qwen2.5-0.5B-Instruct',
            model_id='model1',
            datasets=['iquiz'],
            limit=10
        )
        task_cfg2 = TaskConfig(
            model='Qwen/Qwen2.5-0.5B-Instruct',
            model_id='model2',
            datasets=['iquiz'],
            limit=10
        )
        task_cfg3 = TaskConfig(
            model='Qwen/Qwen2.5-0.5B-Instruct',
            model_id='model3',
            datasets=['iquiz'],
            limit=10
        )

        run_task(task_cfg=[task_cfg1, task_cfg2, task_cfg3])

    @unittest.skipUnless(0 in test_level_list(), 'skip test in current test level')
    def test_run_server_model(self):
        from evalscope.config import TaskConfig

        task_cfg = TaskConfig(
            model='qwen-plus',
            api_url='https://dashscope.aliyuncs.com/compatible-mode/v1',
            api_key= env.get('DASHSCOPE_API_KEY'),
            eval_type=EvalType.SERVICE,
            datasets=[
                # 'iquiz',
                # 'ifeval',
                # 'mmlu',
                # 'mmlu_pro',
                # 'musr',
                # 'process_bench',
                # 'race',
                # 'trivia_qa',
                # 'cmmlu',
                # 'humaneval',
                # 'gsm8k',
                # 'bbh',
                # 'competition_math',
                # 'math_500',
                # 'aime24',
                # 'gpqa',
                # 'arc',
                # 'ceval',
                # 'hellaswag',
                # 'general_mcq',
                # 'general_qa',
                # 'super_gpqa',
                # 'mmlu_redux',
                # 'maritime_bench',
                # 'drop',
                # 'winogrande',
                # 'tool_bench',
                # 'frames',
                # 'bfcl_v3',
                # 'truthful_qa',
<<<<<<< HEAD
                'tau_bench',
=======
                'hle'
>>>>>>> 55a51667
            ],
            dataset_args={
                'mmlu': {
                    'subset_list': ['elementary_mathematics', 'high_school_european_history', 'nutrition'],
                    'few_shot_num': 0
                },
                'mmlu_pro': {
                    'subset_list': ['math', 'health'],
                    'few_shot_num': 4
                },
                'ceval': {
                    'subset_list': [
                        'computer_network', 'operating_system', 'computer_architecture'
                    ],
                    'few_shot_num': 0
                },
                'cmmlu': {
                    'subset_list': ['elementary_chinese'],
                    'few_shot_num': 0
                },
                'bbh': {
                    'subset_list': ['word_sorting', 'movie_recommendation'],
                },
                'gpqa': {
                    # 'subset_list': ['gpqa_diamond'],
                    'few_shot_num': 0,
                    'local_path': './data/data/gpqa',
                },
                'humaneval': {
                    'metric_list': ['Pass@1', 'Pass@2', 'Pass@5'],
                },
                'competition_math': {
                    'subset_list': ['Level 1']
                },
                'process_bench': {
                    'subset_list': ['gsm8k'],
                },
                'musr': {
                    'subset_list': ['murder_mysteries'],
                },
                'general_mcq': {
                    'local_path': 'custom_eval/text/mcq',  # 自定义数据集路径
                    'subset_list': [
                        'example'  # 评测数据集名称，上述 *_dev.csv 中的 *
                    ],
                    'query_template': 'Question: {question}\n{choices}\nAnswer: {answer}'  # 问题模板
                },
                'general_qa': {
                    'local_path': 'custom_eval/text/qa',  # 自定义数据集路径
                    'subset_list': [
                        'example',  # 评测数据集名称，上述 *_dev.csv 中的 *
                        # 'test'
                    ],
                    'metric_list': ['AverageRouge']
                },
                'super_gpqa': {
                    'subset_list': ['Philosophy', 'Education'],
                    'few_shot_num': 0
                },
                'mmlu_redux':{
                    'subset_list': ['abstract_algebra']
                },
                'frames':{
                    'local_path': 'data/iic/frames',
                },
                'bfcl_v3': {
                    'subset_list': ['parallel'],
                    'extra_params': {
                        # 'is_fc_model': False,
                    }
                },
<<<<<<< HEAD
                'tau_bench': {
                    'extra_params': {
                        'user_model': 'qwen-plus',
                        'api_key': env.get('DASHSCOPE_API_KEY'),
                        'api_base': 'https://dashscope.aliyuncs.com/compatible-mode/v1',
                    }
                },
            },
            eval_batch_size=5,
            limit=5,
=======
                'hle': {
                    'subset_list': ['Math', 'Other'],
                },
            },
            eval_batch_size=1,
            limit=3,
>>>>>>> 55a51667
            # debug=True,
            stream=True,
            generation_config={
                'temperature': 0.6,
                'n': 1,
                'max_tokens': 4096,
                # 'extra_headers':{'key': 'value'},
            },
            ignore_errors=False,
        )

        run_task(task_cfg=task_cfg)



    @unittest.skipUnless(0 in test_level_list(), 'skip test in current test level')
    def test_run_judge_model(self):
        from evalscope.config import TaskConfig

        task_cfg = TaskConfig(
            model='qwen-plus',
            api_url='https://dashscope.aliyuncs.com/compatible-mode/v1',
            api_key= env.get('DASHSCOPE_API_KEY'),
            eval_type=EvalType.SERVICE,
            datasets=[
                # 'math_500',
                # 'aime24',
                # 'competition_math',
                # 'arc',
                # 'gsm8k',
                # 'truthful_qa',
                # 'simple_qa',
                # 'chinese_simpleqa',
                # 'live_code_bench',
                # 'humaneval',
                # 'general_qa',
                # 'alpaca_eval',
                # 'arena_hard',
                # 'frames',
                # 'docmath',
                # 'needle_haystack',
                # 'ifeval',
                'hle'
            ],
            dataset_args={
                'needle_haystack': {
                    'subset_list': ['english'],
                    'extra_params': {
                        'show_score': True,
                    }
                },
                'competition_math': {
                    'subset_list': ['Level 4']
                },
                'live_code_bench': {
                    'extra_params': {
                        'start_date': '2024-08-01',
                        'end_date': '2025-02-28'
                    },
                    'local_path': '/root/.cache/modelscope/hub/datasets/AI-ModelScope/code_generation_lite'
                },
                'general_qa': {
                    'local_path': 'custom_eval/text/qa',  # 自定义数据集路径
                    'subset_list': [
                        'example',  # 评测数据集名称，上述 *_dev.csv 中的 *
                        # 'test'
                    ]
                },
                'chinese_simpleqa': {
                    'subset_list': [
                        '中华文化'
                    ]
                },
                'frames': {
                    'local_path': '/root/.cache/modelscope/hub/datasets/iic/frames'
                },
                'hle': {
                    'subset_list': ['Math', 'Other'],
                },
            },
            eval_batch_size=10,
            limit=3,
            judge_strategy=JudgeStrategy.LLM,
            judge_worker_num=5,
            judge_model_args={
                'model_id': 'qwen2.5-72b-instruct',
                'api_url': 'https://dashscope.aliyuncs.com/compatible-mode/v1',
                'api_key': env.get('DASHSCOPE_API_KEY'),
                'generation_config': {
                    'temperature': 0.0,
                    'max_tokens': 4096
                }
            },
            generation_config={
                'max_new_tokens': 20000,
                'temperature': 0.0,
                'seed': 42,
                'n': 1
            },
            timeout=60000,
            stream=True,
            use_cache='outputs/20250714_150626'
            # analysis_report=True,
            # debug=True,
            # use_cache='outputs/20250616_161931'
        )

        run_task(task_cfg=task_cfg)


if __name__ == '__main__':
    unittest.main()<|MERGE_RESOLUTION|>--- conflicted
+++ resolved
@@ -289,11 +289,8 @@
                 # 'frames',
                 # 'bfcl_v3',
                 # 'truthful_qa',
-<<<<<<< HEAD
-                'tau_bench',
-=======
+                # 'tau_bench',
                 'hle'
->>>>>>> 55a51667
             ],
             dataset_args={
                 'mmlu': {
@@ -365,7 +362,6 @@
                         # 'is_fc_model': False,
                     }
                 },
-<<<<<<< HEAD
                 'tau_bench': {
                     'extra_params': {
                         'user_model': 'qwen-plus',
@@ -373,17 +369,12 @@
                         'api_base': 'https://dashscope.aliyuncs.com/compatible-mode/v1',
                     }
                 },
+                'hle': {
+                    'subset_list': ['Math', 'Other'],
+                },
             },
             eval_batch_size=5,
             limit=5,
-=======
-                'hle': {
-                    'subset_list': ['Math', 'Other'],
-                },
-            },
-            eval_batch_size=1,
-            limit=3,
->>>>>>> 55a51667
             # debug=True,
             stream=True,
             generation_config={
