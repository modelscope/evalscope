# Copyright (c) Alibaba, Inc. and its affiliates.
import os
import subprocess
import torch
import unittest

from evalscope.constants import EvalType
from evalscope.run import run_task
from evalscope.utils import is_module_installed, test_level_list
from evalscope.utils.logger import get_logger

os.environ['LOG_LEVEL'] = 'DEBUG'

logger = get_logger()


class TestRun(unittest.TestCase):

    def setUp(self) -> None:
        logger.info('Init env for evalscope native run UTs ...\n')
        self._check_env('evalscope')

    def tearDown(self) -> None:
        pass

    @staticmethod
    def _check_env(module_name: str):
        if is_module_installed(module_name):
            logger.info(f'{module_name} is installed.')
        else:
            raise ModuleNotFoundError(f'run: pip install {module_name}')

    @unittest.skipUnless(0 in test_level_list(), 'skip test in current test level')
    def test_run_simple_eval(self):
        model = 'qwen/Qwen2-0.5B-Instruct'
        datasets = 'arc'  # arc ceval
        limit = 10

        cmd_simple = f'evalscope eval ' \
                     f'--model {model} ' \
                     f'--datasets {datasets} ' \
                     f'--limit {limit}'

        logger.info(f'Start to run command: {cmd_simple}')
        run_res = subprocess.run(cmd_simple, text=True, shell=True, stdout=subprocess.PIPE, stderr=subprocess.PIPE)

        assert run_res.returncode == 0, f'Failed to run command: {cmd_simple}'
        logger.info(f'>>test_run_simple_eval stdout: {run_res.stdout}')
        logger.error(f'>>test_run_simple_eval stderr: {run_res.stderr}')

    @unittest.skipUnless(0 in test_level_list(), 'skip test in current test level')
    def test_run_eval_with_args(self):
        model = 'qwen/Qwen2-0.5B-Instruct'
        datasets = 'arc'  # arc ceval
        limit = 5
        dataset_args = '{"ceval": {"few_shot_num": 0, "few_shot_random": false}}'

        cmd_with_args = f'evalscope eval ' \
                        f'--model {model} ' \
                        f'--datasets {datasets} ' \
                        f'--limit {limit} ' \
                        f'--generation-config do_sample=false,temperature=0.0 ' \
                        f"""--dataset-args \'{dataset_args}\' """

        logger.info(f'Start to run command: {cmd_with_args}')
        run_res = subprocess.run(cmd_with_args, text=True, shell=True, stdout=subprocess.PIPE, stderr=subprocess.PIPE)

        assert run_res.returncode == 0, f'Failed to run command: {cmd_with_args}'
        logger.info(f'>>test_run_eval_with_args stdout: {run_res.stdout}')
        logger.error(f'>>test_run_eval_with_args stderr: {run_res.stderr}')

    @unittest.skipUnless(0 in test_level_list(), 'skip test in current test level')
    def test_run_task(self):
        task_cfg = {'model': 'qwen/Qwen2-0.5B-Instruct',
                    'datasets': [
                        'mmlu_pro',
                        # 'bbh',
                        'hellaswag',
                        # 'gsm8k',
                        # 'arc'
                        # 'race',
                        # 'truthful_qa',
                        # 'trivia_qa',
                        ],
                    'limit': 20,
                    'debug': True}
        run_task(task_cfg=task_cfg)


    @unittest.skipUnless(0 in test_level_list(), 'skip test in current test level')
    def test_run_custom_task(self):
        from evalscope.config import TaskConfig

        task_cfg = TaskConfig(
            model='qwen/Qwen2-0.5B-Instruct',
            datasets=['ceval', 'general_qa'],  # 数据格式，选择题格式固定为 'ceval'
            dataset_args={
                'ceval': {
                    'local_path': 'custom_eval/text/mcq',  # 自定义数据集路径
                    'subset_list': [
                        'example'  # 评测数据集名称，上述 *_dev.csv 中的 *
                    ]
                },
                'general_qa': {
                    'local_path': 'custom_eval/text/qa',  # 自定义数据集路径
                    'subset_list': [
                        'example'  # 评测数据集名称，上述 *_dev.csv 中的 *
                    ]
                }
            },
        )
        run_task(task_cfg=task_cfg)

    @unittest.skipUnless(0 in test_level_list(), 'skip test in current test level')
    def test_run_humaneval(self):
        from evalscope.config import TaskConfig

        task_cfg = TaskConfig(
            model='qwen/Qwen2-0.5B-Instruct',
            datasets=['humaneval'],
            limit=2
        )

        run_task(task_cfg=task_cfg)

    @unittest.skipUnless(0 in test_level_list(), 'skip test in current test level')
    def test_run_server_model(self):
        from evalscope.config import TaskConfig

        task_cfg = TaskConfig(
            model='Qwen2.5-7B-Instruct',
            api_url='http://127.0.0.1:8801/v1/chat/completions',
            api_key='EMPTY',
            eval_type=EvalType.SERVICE,
            datasets=[
<<<<<<< HEAD
                'ifeval',
=======
                'iquiz',
                # 'ifeval',
>>>>>>> 1b988782
                # 'mmlu',
                # 'mmlu_pro',
                # 'race',
                # 'trivia_qa',
                # 'cmmlu',
                'humaneval',
                # 'competition_math',
                'gsm8k',
                'arc',
                'ceval',
                # 'bbh',
                # 'hellaswag',
            ],
            dataset_args={
                'ceval': {
                    'subset_list': [
                        'computer_network', 'operating_system', 'computer_architecture', 'college_programming'
                    ]
                }
            },
<<<<<<< HEAD
            limit=10
=======
            # limit=10
>>>>>>> 1b988782
        )

        run_task(task_cfg=task_cfg)


if __name__ == '__main__':
    unittest.main()<|MERGE_RESOLUTION|>--- conflicted
+++ resolved
@@ -133,12 +133,8 @@
             api_key='EMPTY',
             eval_type=EvalType.SERVICE,
             datasets=[
-<<<<<<< HEAD
-                'ifeval',
-=======
                 'iquiz',
                 # 'ifeval',
->>>>>>> 1b988782
                 # 'mmlu',
                 # 'mmlu_pro',
                 # 'race',
@@ -159,11 +155,7 @@
                     ]
                 }
             },
-<<<<<<< HEAD
-            limit=10
-=======
             # limit=10
->>>>>>> 1b988782
         )
 
         run_task(task_cfg=task_cfg)
