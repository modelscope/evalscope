from dotenv import dotenv_values

env = dotenv_values('.env')
import json
import os
import unittest

from evalscope.collections import CollectionSchema, DatasetInfo, WeightedSampler
from evalscope.constants import EvalType, JudgeStrategy
from evalscope.utils.io_utils import dump_jsonl_data
from tests.utils import test_level_list


class TestCollection(unittest.TestCase):
    @unittest.skipUnless(0 in test_level_list(), 'skip test in current test level')
    def test_create_collection(self):
        schema = CollectionSchema(name='math&reasoning', datasets=[
                    CollectionSchema(name='math', datasets=[
                        CollectionSchema(name='generation', datasets=[
                            DatasetInfo(name='gsm8k', weight=1, task_type='math', tags=['en', 'math']),
                        ]),
                        CollectionSchema(name='multiple_choice', datasets=[
                            DatasetInfo(name='cmmlu', weight=2, task_type='math', tags=['zh', 'math'], args={'subset_list': ['college_mathematics', 'high_school_mathematics']}),
                            DatasetInfo(name='ceval', weight=3, task_type='math', tags=['zh', 'math'], args={'subset_list': ['advanced_mathematics', 'high_school_mathematics', 'discrete_mathematics', 'middle_school_mathematics']}),
                        ]),
                    ]),
                    CollectionSchema(name='reasoning', datasets=[
                        DatasetInfo(name='arc', weight=1, task_type='reasoning', tags=['en', 'reasoning']),
                        DatasetInfo(name='ceval', weight=1, task_type='reasoning', tags=['zh', 'reasoning'], args={'subset_list': ['logic']}),
                        DatasetInfo(name='race', weight=1, task_type='reasoning', tags=['en', 'reasoning']),
                    ]),
                ])
        print(schema.to_dict())
        print(schema.flatten())
        schema.dump_json('outputs/schema_test.json')


    @unittest.skipUnless(0 in test_level_list(), 'skip test in current test level')
    def test_generate_data(self):
        schema = CollectionSchema.from_dict(json.load(open('outputs/schema_test.json', 'r')))
        print(schema.to_dict())
        mixed_data = WeightedSampler(schema).sample(100)
        dump_jsonl_data(mixed_data, 'outputs/mixed_data_test.jsonl')

    @unittest.skipUnless(0 in test_level_list(), 'skip test in current test level')
    def test_evaluate_collection(self):
        from evalscope import TaskConfig, run_task

        task_cfg = TaskConfig(
            model='qwen-plus',
            api_url='https://dashscope.aliyuncs.com/compatible-mode/v1',
            api_key=env.get('DASHSCOPE_API_KEY'),
            eval_type=EvalType.SERVICE,
            datasets=['data_collection'],
<<<<<<< HEAD
            dataset_args={'data_collection': {
                'local_path': 'outputs/mixed_data_test.jsonl'
                # 'local_path': 'outputs/weighted_mixed_data.jsonl'
            }},
=======
            dataset_args={
                'data_collection': {
                    # 'local_path': 'outputs/test_mix.jsonl'
                    'local_path': 'outputs/mixed_data_test.jsonl',
                    'shuffle': True,
                }
            },
>>>>>>> 3c8e3589
            eval_batch_size=5,
            generation_config = {
                'max_tokens': 10000,
                'temperature': 0.0,
            },
<<<<<<< HEAD
            limit=50,
=======
            limit=10,
>>>>>>> 3c8e3589
            # use_cache='outputs/20250822_161804'
        )
        run_task(task_cfg=task_cfg)


    @unittest.skipUnless(0 in test_level_list(), 'skip test in current test level')
    def test_evaluate_collection_with_judge(self):
        from evalscope import TaskConfig, run_task

        task_cfg = TaskConfig(
            model='qwen2.5-7b-instruct',
            api_url='https://dashscope.aliyuncs.com/compatible-mode/v1',
            api_key= os.getenv('DASHSCOPE_API_KEY'),
            eval_type=EvalType.SERVICE,
            datasets=['data_collection'],
            dataset_args={'data_collection': {
                'local_path': 'outputs/mixed_data_test.jsonl'
                # 'local_path': 'outputs/weighted_mixed_data.jsonl'
            }},
            limit=5,
            judge_strategy=JudgeStrategy.AUTO,
            judge_model_args={
                'model_id': 'qwen2.5-72b-instruct',
                'api_url': 'https://dashscope.aliyuncs.com/compatible-mode/v1',
                'api_key': os.getenv('DASHSCOPE_API_KEY'),
            },
            analysis_report=True,
            ignore_errors=True,
            # use_cache='outputs/20250522_204520'
        )
        res = run_task(task_cfg=task_cfg)
        print(res)<|MERGE_RESOLUTION|>--- conflicted
+++ resolved
@@ -52,12 +52,6 @@
             api_key=env.get('DASHSCOPE_API_KEY'),
             eval_type=EvalType.SERVICE,
             datasets=['data_collection'],
-<<<<<<< HEAD
-            dataset_args={'data_collection': {
-                'local_path': 'outputs/mixed_data_test.jsonl'
-                # 'local_path': 'outputs/weighted_mixed_data.jsonl'
-            }},
-=======
             dataset_args={
                 'data_collection': {
                     # 'local_path': 'outputs/test_mix.jsonl'
@@ -65,17 +59,12 @@
                     'shuffle': True,
                 }
             },
->>>>>>> 3c8e3589
             eval_batch_size=5,
             generation_config = {
                 'max_tokens': 10000,
                 'temperature': 0.0,
             },
-<<<<<<< HEAD
-            limit=50,
-=======
             limit=10,
->>>>>>> 3c8e3589
             # use_cache='outputs/20250822_161804'
         )
         run_task(task_cfg=task_cfg)
