# Copyright (c) Alibaba, Inc. and its affiliates.
from dotenv import dotenv_values

env = dotenv_values('.env')

import unittest

from evalscope.constants import EvalType, JudgeStrategy, OutputType
from evalscope.utils.logger import get_logger
from tests.common import TestBenchmark

logger = get_logger()


class TestVLMBenchmark(TestBenchmark):
    """Benchmark evaluation test cases."""

    def setUp(self):
        """Setup common test configuration."""
        self.base_config = {
            'model': 'qwen-vl-plus',
            'api_url': 'https://dashscope.aliyuncs.com/compatible-mode/v1',
            'api_key': env.get('DASHSCOPE_API_KEY'),
            'eval_type': EvalType.SERVICE,
            'eval_batch_size': 5,
            'limit': 5,
            'generation_config': {
                'max_tokens': 2048,
                'temperature': 0.0,
                'seed': 42,
                'parallel_tool_calls': True
            },
            'judge_strategy': JudgeStrategy.AUTO,
            'judge_worker_num': 5,
            'judge_model_args': {
                'model_id': 'qwen2.5-72b-instruct',
                'api_url': 'https://dashscope.aliyuncs.com/compatible-mode/v1',
                'api_key': env.get('DASHSCOPE_API_KEY'),
                'generation_config': {
                    'temperature': 0.0,
                    'max_tokens': 4096,
                }
            },
            'debug': True,
        }

    def test_mmmu(self):
        dataset_args = {
            'subset_list':[
                'Accounting',
                'Agriculture',
                # 'Architecture_and_Engineering'
            ]
        }
        self._run_dataset_test('mmmu', dataset_args=dataset_args)

    def test_math_vista(self):
        dataset_args = {
            'subset_list': ['default']
        }
        self._run_dataset_test('math_vista', dataset_args=dataset_args)

    def test_mmmu_pro(self):
        dataset_args = {
            'subset_list':[
                'Accounting',
                # 'Agriculture',
            ],
            'extra_params': {
                'dataset_format': 'standard (4 options)',  # 'standard (4 options)', 'standard (10 options)', 'vision'
            },
        }
        self._run_dataset_test('mmmu_pro', dataset_args=dataset_args, limit=10)

    def test_qwen3_vl_collection(self):
        dataset_args = {
            'dataset_id': 'outputs/qwen3_vl_test.jsonl',
            'shuffle': True,
        }
        self._run_dataset_test('data_collection', dataset_args, limit=100)

    def test_real_world_qa(self):
        dataset_args = {
            'subset_list': ['default']
        }
        self._run_dataset_test('real_world_qa', dataset_args=dataset_args, limit=10)

    def test_ai2d(self):
        dataset_args = {
            'subset_list': ['default']
        }
        self._run_dataset_test('ai2d', dataset_args=dataset_args)

<<<<<<< HEAD
    def test_mm_bench_cc(self):
        dataset_args = {
            'subset_list': ['cc']
        }
        self._run_dataset_test('mm_bench_cc', dataset_args=dataset_args)

    def test_mm_bench(self):
        dataset_args = {
            'subset_list': ['cn','en']
=======
    def test_cc_bench(self):
        dataset_args = {
            'subset_list': ['cc']
        }
        self._run_dataset_test('cc_bench', dataset_args=dataset_args)

    def test_mm_bench(self):
        dataset_args = {
            'subset_list': ['cn', 'en']
>>>>>>> 5c64e9a6
        }
        self._run_dataset_test('mm_bench', dataset_args=dataset_args)

    def test_mm_star(self):
        dataset_args = {
<<<<<<< HEAD
            'subset_list': ['val']
        }
        self._run_dataset_test('mm_star', dataset_args=dataset_args)
=======
            # 'subset_list': ['val']
        }
        self._run_dataset_test('mm_star', dataset_args=dataset_args)

    def test_omni_bench(self):
        dataset_args = {
            'extra_params': {
                'use_image': True, # Whether to use image input, if False, use text alternative image content.
                'use_audio': True, # Whether to use audio input, if False, use text alternative audio content.
            }
        }
        self._run_dataset_test('omni_bench', dataset_args=dataset_args, model='qwen-omni-turbo')
>>>>>>> 5c64e9a6
<|MERGE_RESOLUTION|>--- conflicted
+++ resolved
@@ -91,17 +91,6 @@
         }
         self._run_dataset_test('ai2d', dataset_args=dataset_args)
 
-<<<<<<< HEAD
-    def test_mm_bench_cc(self):
-        dataset_args = {
-            'subset_list': ['cc']
-        }
-        self._run_dataset_test('mm_bench_cc', dataset_args=dataset_args)
-
-    def test_mm_bench(self):
-        dataset_args = {
-            'subset_list': ['cn','en']
-=======
     def test_cc_bench(self):
         dataset_args = {
             'subset_list': ['cc']
@@ -111,17 +100,11 @@
     def test_mm_bench(self):
         dataset_args = {
             'subset_list': ['cn', 'en']
->>>>>>> 5c64e9a6
         }
         self._run_dataset_test('mm_bench', dataset_args=dataset_args)
 
     def test_mm_star(self):
         dataset_args = {
-<<<<<<< HEAD
-            'subset_list': ['val']
-        }
-        self._run_dataset_test('mm_star', dataset_args=dataset_args)
-=======
             # 'subset_list': ['val']
         }
         self._run_dataset_test('mm_star', dataset_args=dataset_args)
@@ -133,5 +116,4 @@
                 'use_audio': True, # Whether to use audio input, if False, use text alternative audio content.
             }
         }
-        self._run_dataset_test('omni_bench', dataset_args=dataset_args, model='qwen-omni-turbo')
->>>>>>> 5c64e9a6
+        self._run_dataset_test('omni_bench', dataset_args=dataset_args, model='qwen-omni-turbo')