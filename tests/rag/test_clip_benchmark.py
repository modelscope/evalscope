# Copyright (c) Alibaba, Inc. and its affiliates.
import os
<<<<<<< HEAD

# os.environ["CUDA_VISIBLE_DEVICES"] = "1"
=======
>>>>>>> 3c8e3589
import subprocess
import unittest

from evalscope.run import run_task
from evalscope.utils.import_utils import is_module_installed
from evalscope.utils.logger import get_logger
from tests.utils import test_level_list

logger = get_logger()


class TestCLIPBenchmark(unittest.TestCase):

    def setUp(self) -> None:
        self._check_env('webdataset')

    def tearDown(self) -> None:
        pass

    @staticmethod
    def _check_env(module_name: str):
        if is_module_installed(module_name):
            logger.info(f'{module_name} is installed.')
        else:
            raise ModuleNotFoundError(f'run: pip install {module_name}')

    @unittest.skipUnless(0 in test_level_list(), 'skip test in current test level')
    def test_run_task(self):
        task_cfg = {
            'eval_backend': 'RAGEval',
            'eval_config': {
                'tool': 'clip_benchmark',
                'eval': {
                    'models': [
                        {
                            'model_name': 'AI-ModelScope/chinese-clip-vit-large-patch14-336px',
                        }
                    ],
                    'dataset_name': [
                        'muge',
                        'mnist',
                        'flickr8k'
                    ],
                    'split': 'test',
                    'batch_size': 128,
                    'num_workers': 1,
                    'verbose': True,
                    'skip_existing': False,
                    'cache_dir': 'cache',
                    'limit': 1000,
                },
            },
        }

        run_task(task_cfg)

    @unittest.skipUnless(0 in test_level_list(), 'skip test in current test level')
    def test_run_custom(self):
        task_cfg = {
            'eval_backend': 'RAGEval',
            'eval_config': {
                'tool': 'clip_benchmark',
                'eval': {
                    'models': [
                        {
                            'model_name': 'AI-ModelScope/chinese-clip-vit-large-patch14-336px',
                        }
                    ],
                    'dataset_name': ['custom'],
                    'data_dir': 'custom_eval/multimodal/text-image-retrieval',
                    'split': 'test',
                    'batch_size': 128,
                    'num_workers': 1,
                    'verbose': True,
                    'skip_existing': False,
                    'limit': 1000,
                },
            },
        }

        run_task(task_cfg)


if __name__ == '__main__':
    unittest.main(buffer=False)<|MERGE_RESOLUTION|>--- conflicted
+++ resolved
@@ -1,10 +1,5 @@
 # Copyright (c) Alibaba, Inc. and its affiliates.
 import os
-<<<<<<< HEAD
-
-# os.environ["CUDA_VISIBLE_DEVICES"] = "1"
-=======
->>>>>>> 3c8e3589
 import subprocess
 import unittest
 
