--- conflicted
+++ resolved
@@ -10,7 +10,6 @@
       img_size: -1
   data:
     - MMStar
-<<<<<<< HEAD
     # - COCO_VAL
     # - AI2D_TEST
     # - POPE
@@ -21,18 +20,6 @@
   rerun: false
   work_dir: outputs
   nproc: 1
-=======
-    - COCO_VAL
-    - AI2D_TEST
-    - POPE
-    - RealWorldQA
-    - SEEDBench2_Plus
-  mode: all
-  limit: null
-  rerun: false
-  work_dir: outputs
-  nproc: 8
->>>>>>> 7f2f26ee
   # judge model server config
   # OPENAI_API_KEY: EMPTY
   # OPENAI_API_BASE: http://localhost:8866/v1/chat/completions # judge model api
