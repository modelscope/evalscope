eval_backend: VLMEvalKit
eval_config:
  model: 
    - type: qwen-vl-chat   # model id of the model
      name: CustomAPIModel # Don't change, must be CustomAPIModel for deploy evaluation
      api_base: http://localhost:8000/v1/chat/completions # deployed model api
      key: EMPTY
      temperature: 0.0
      img_size: -1
  data:
<<<<<<< HEAD
    - MMStar
    - COCO_VAL
    - AI2D_TEST
    - POPE
    - RealWorldQA
    - SEEDBench2_Plus
  mode: all
  limit: null
  rerun: false
  work_dir: outputs
  nproc: 8
  # judge model server config
=======
    - SEEDBench_IMG
    - ChartQA_TEST
  mode: all     # all, infer
  limit: 20     # limit number of data to evaluate
  rerun: true   # whether to rerun the evaluation
  work_dir: outputs # output dir
  nproc: 1      # number of processes to run in parallel

  ######## judge model server config ##########
>>>>>>> 47709713
  # OPENAI_API_KEY: EMPTY
  # OPENAI_API_BASE: http://localhost:8866/v1/chat/completions # judge model api
  # LOCAL_LLM: qwen2-7b-instruct                               # judge model type<|MERGE_RESOLUTION|>--- conflicted
+++ resolved
@@ -7,8 +7,8 @@
       key: EMPTY
       temperature: 0.0
       img_size: -1
+      img_size: -1
   data:
-<<<<<<< HEAD
     - MMStar
     - COCO_VAL
     - AI2D_TEST
@@ -21,17 +21,6 @@
   work_dir: outputs
   nproc: 8
   # judge model server config
-=======
-    - SEEDBench_IMG
-    - ChartQA_TEST
-  mode: all     # all, infer
-  limit: 20     # limit number of data to evaluate
-  rerun: true   # whether to rerun the evaluation
-  work_dir: outputs # output dir
-  nproc: 1      # number of processes to run in parallel
-
-  ######## judge model server config ##########
->>>>>>> 47709713
   # OPENAI_API_KEY: EMPTY
   # OPENAI_API_BASE: http://localhost:8866/v1/chat/completions # judge model api
   # LOCAL_LLM: qwen2-7b-instruct                               # judge model type