
def generate_collection():
    from evalscope.collections import CollectionSchema, DatasetInfo, WeightedSampler
    from evalscope.utils.io_utils import dump_jsonl_data

    schema = CollectionSchema(name='Qwen3', datasets=[
        CollectionSchema(name='English', datasets=[
            DatasetInfo(name='mmlu_pro', weight=1, task_type='exam', tags=['en'], args={'few_shot_num': 0}),
            DatasetInfo(name='mmlu_redux', weight=1, task_type='exam', tags=['en'], args={'few_shot_num': 0}),
            DatasetInfo(name='ifeval', weight=1, task_type='instruction', tags=['en'], args={'few_shot_num': 0}),
        ]),
        CollectionSchema(name='Chinese', datasets=[
            DatasetInfo(name='ceval', weight=1, task_type='exam', tags=['zh'], args={'few_shot_num': 0}),
            DatasetInfo(name='iquiz', weight=1, task_type='exam', tags=['zh'], args={'few_shot_num': 0}),
        ]),
        CollectionSchema(name='Code', datasets=[
            DatasetInfo(name='live_code_bench', weight=1, task_type='code', tags=['en'], args={'few_shot_num': 0, 'subset_list': ['v5_v6'], 'extra_params': {'start_date': '2025-01-01', 'end_date': '2025-04-30'}}),
        ]),
        CollectionSchema(name='Math&Science', datasets=[
            DatasetInfo(name='math_500', weight=1, task_type='math', tags=['en'], args={'few_shot_num': 0}),
            DatasetInfo(name='aime24', weight=1, task_type='math', tags=['en'], args={'few_shot_num': 0}),
            DatasetInfo(name='aime25', weight=1, task_type='math', tags=['en'], args={'few_shot_num': 0}),
<<<<<<< HEAD
            DatasetInfo(name='gpqa_diamond', weight=1, task_type='knowledge', tags=['en'], args={'subset_list': ['gpqa_diamond'], 'few_shot_num': 0})
=======
            DatasetInfo(name='gpqa_diamond', weight=1, task_type='knowledge', tags=['en'], args={'few_shot_num': 0})
>>>>>>> 3c8e3589
        ])
    ])

    # get the mixed data
    mixed_data = WeightedSampler(schema).sample(100000000)  # set a large number to ensure all datasets are sampled
    # dump the mixed data to a jsonl file
    dump_jsonl_data(mixed_data, 'outputs/qwen3_test.jsonl')

def run_test_think():
    from evalscope import TaskConfig, run_task
    task_cfg = TaskConfig(
        model='Qwen3-32B',
        api_url='http://127.0.0.1:8801/v1/chat/completions',
        eval_type='service',
        datasets=[
            'data_collection',
        ],
        dataset_args={
            'data_collection': {
                'dataset_id': 'evalscope/Qwen3-Test-Collection',
                'filters': {'remove_until': '</think>'}  # 过滤掉思考的内容
            }
        },
        eval_batch_size=128,
        generation_config={
            'max_tokens': 30000,  # 最大生成token数，建议设置为较大值避免输出截断
            'temperature': 0.6,  # 采样温度 (qwen 报告推荐值)
            'top_p': 0.95,  # top-p采样 (qwen 报告推荐值)
            'top_k': 20,  # top-k采样 (qwen 报告推荐值)
            'n': 1,  # 每个请求产生的回复数量
        },
        timeout=60000,  # 超时时间
        stream=True,  # 是否使用流式输出
        limit=100,  # 设置为100条数据进行测试
    )

    run_task(task_cfg=task_cfg)

def run_test_no_think():
    from evalscope import TaskConfig, run_task
    task_cfg = TaskConfig(
        model='Qwen3-32B-no-think',
        api_url='http://127.0.0.1:8801/v1/chat/completions',
        eval_type='service',
        datasets=[
            'data_collection',
        ],
        dataset_args={
            'data_collection': {
                'dataset_id': 'evalscope/Qwen3-Test-Collection',
            }
        },
        eval_batch_size=128,
        generation_config={
            'max_tokens': 10000,  # 最大生成token数，建议设置为较大值避免输出截断
            'temperature': 0.7,  # 采样温度 (qwen 报告推荐值)
            'top_p': 0.8,  # top-p采样 (qwen 报告推荐值)
            'top_k': 20,  # top-k采样 (qwen 报告推荐值)
            'n': 1,  # 每个请求产生的回复数量
            'extra_body':{'chat_template_kwargs': {'enable_thinking': False}}  # 关闭思考模式
        },
        judge_worker_num=1,
        timeout=60000,  # 超时时间
        stream=True,  # 是否使用流式输出
        limit=10,  # 设置为1000条数据进行测试
    )

    run_task(task_cfg=task_cfg)

def run_math_thinking():
    from evalscope import TaskConfig, run_task
    task_cfg = TaskConfig(
        model='Qwen3-32B',
        api_url='http://127.0.0.1:8801/v1/chat/completions',
        eval_type='service',
        datasets=[
            'math_500',
        ],
        dataset_args={
            'math_500': {
                'filters': {'remove_until': '</think>'}
            }
        },
        eval_batch_size=128,
        generation_config={
            'max_tokens': 30000,  # 最大生成token数，建议设置为较大值避免输出截断
            'temperature': 0.6,  # 采样温度 (qwen 报告推荐值)
            'top_p': 0.95,  # top-p采样 (qwen 报告推荐值)
            'top_k': 20,  # top-k采样 (qwen 报告推荐值)
            'n': 1,  # 每个请求产生的回复数量
        },
        timeout=60000,
        stream=True
        # use_cache='outputs/20250427_234222'
    )
    run_task(task_cfg=task_cfg)

if __name__ == '__main__':
    # generate_collection()
    # run_test_think()
    # run_math_thinking()
    run_test_no_think()<|MERGE_RESOLUTION|>--- conflicted
+++ resolved
@@ -20,11 +20,7 @@
             DatasetInfo(name='math_500', weight=1, task_type='math', tags=['en'], args={'few_shot_num': 0}),
             DatasetInfo(name='aime24', weight=1, task_type='math', tags=['en'], args={'few_shot_num': 0}),
             DatasetInfo(name='aime25', weight=1, task_type='math', tags=['en'], args={'few_shot_num': 0}),
-<<<<<<< HEAD
-            DatasetInfo(name='gpqa_diamond', weight=1, task_type='knowledge', tags=['en'], args={'subset_list': ['gpqa_diamond'], 'few_shot_num': 0})
-=======
             DatasetInfo(name='gpqa_diamond', weight=1, task_type='knowledge', tags=['en'], args={'few_shot_num': 0})
->>>>>>> 3c8e3589
         ])
     ])
 
