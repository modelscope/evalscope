--- conflicted
+++ resolved
@@ -5,10 +5,6 @@
 from collections import defaultdict
 from tqdm import tqdm
 from typing import Any, Dict, List
-<<<<<<< HEAD
-
-from evalscope.api.benchmark import DataAdapter
-=======
 
 from evalscope.api.benchmark import (
     DataAdapter,
@@ -19,7 +15,6 @@
     VisionLanguageAdapter,
 )
 
->>>>>>> 3c8e3589
 
 # Language dictionaries for dataset markdown generation
 def get_dataset_detail_locale_dict(category: str):
@@ -274,18 +269,6 @@
     
     return '\n'.join(index + details)
 
-<<<<<<< HEAD
-if __name__ == '__main__':
-    # 示例用法
-    from evalscope.api.registry import BENCHMARK_REGISTRY, get_benchmark
-    
-    aigc_benchmarks = ['evalmuse', 'genai_bench', 'general_t2i', 'general_i2i', 'hpdv2', 'tifa160', 'data_collection']
-    # 获取所有DataAdapter实例
-    adapters: List[DataAdapter] = []
-    for benchmark in tqdm(BENCHMARK_REGISTRY.values()):
-        if benchmark.name not in aigc_benchmarks:
-            adapters.append(get_benchmark(benchmark.name))
-=======
 def get_adapters():
     from evalscope.api.registry import BENCHMARK_REGISTRY, get_benchmark
 
@@ -300,7 +283,6 @@
             adapters['vlm'].append(adapter)
         else:
             adapters['llm'].append(adapter)
->>>>>>> 3c8e3589
 
     return adapters
 
