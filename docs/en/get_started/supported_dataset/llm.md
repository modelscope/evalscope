# LLM Benchmarks

Below is the list of supported LLM benchmarks. Click on a benchmark name to jump to details.

| Benchmark Name | Pretty Name | Task Categories |
|------------|----------|----------|
| `aime24` | [AIME-2024](#aime-2024) | `Math`, `Reasoning` |
| `aime25` | [AIME-2025](#aime-2025) | `Math`, `Reasoning` |
| `alpaca_eval` | [AlpacaEval2.0](#alpacaeval20) | `Arena`, `InstructionFollowing` |
<<<<<<< HEAD
=======
| `amc` | [AMC](#amc) | `Math`, `Reasoning` |
>>>>>>> 3c8e3589
| `arc` | [ARC](#arc) | `MCQ`, `Reasoning` |
| `arena_hard` | [ArenaHard](#arenahard) | `Arena`, `InstructionFollowing` |
| `bbh` | [BBH](#bbh) | `Reasoning` |
| `bfcl_v3` | [BFCL-v3](#bfcl-v3) | `FunctionCalling` |
| `ceval` | [C-Eval](#c-eval) | `Chinese`, `Knowledge`, `MCQ` |
| `chinese_simpleqa` | [Chinese-SimpleQA](#chinese-simpleqa) | `Chinese`, `Knowledge`, `QA` |
| `cmmlu` | [C-MMLU](#c-mmlu) | `Chinese`, `Knowledge`, `MCQ` |
| `competition_math` | [MATH](#math) | `Math`, `Reasoning` |
<<<<<<< HEAD
=======
| `data_collection` | [data_collection](#data_collection) | `Custom` |
>>>>>>> 3c8e3589
| `docmath` | [DocMath](#docmath) | `LongContext`, `Math`, `Reasoning` |
| `drop` | [DROP](#drop) | `Reasoning` |
| `frames` | [FRAMES](#frames) | `LongContext`, `Reasoning` |
| `general_arena` | [GeneralArena](#generalarena) | `Arena`, `Custom` |
| `general_mcq` | [General-MCQ](#general-mcq) | `Custom`, `MCQ` |
| `general_qa` | [General-QA](#general-qa) | `Custom`, `QA` |
| `gpqa_diamond` | [GPQA-Diamond](#gpqa-diamond) | `Knowledge`, `MCQ` |
| `gsm8k` | [GSM8K](#gsm8k) | `Math`, `Reasoning` |
<<<<<<< HEAD
=======
| `health_bench` | [HealthBench](#healthbench) | `Knowledge`, `QA` |
>>>>>>> 3c8e3589
| `hellaswag` | [HellaSwag](#hellaswag) | `Commonsense`, `Knowledge`, `MCQ` |
| `hle` | [Humanity's-Last-Exam](#humanitys-last-exam) | `Knowledge`, `QA` |
| `humaneval` | [HumanEval](#humaneval) | `Coding` |
| `ifeval` | [IFEval](#ifeval) | `InstructionFollowing` |
| `iquiz` | [IQuiz](#iquiz) | `Chinese`, `Knowledge`, `MCQ` |
| `live_code_bench` | [Live-Code-Bench](#live-code-bench) | `Coding` |
| `maritime_bench` | [MaritimeBench](#maritimebench) | `Chinese`, `Knowledge`, `MCQ` |
| `math_500` | [MATH-500](#math-500) | `Math`, `Reasoning` |
<<<<<<< HEAD
=======
| `minerva_math` | [Minerva-Math](#minerva-math) | `Math`, `Reasoning` |
>>>>>>> 3c8e3589
| `mmlu` | [MMLU](#mmlu) | `Knowledge`, `MCQ` |
| `mmlu_pro` | [MMLU-Pro](#mmlu-pro) | `Knowledge`, `MCQ` |
| `mmlu_redux` | [MMLU-Redux](#mmlu-redux) | `Knowledge`, `MCQ` |
| `multi_if` | [Multi-IF](#multi-if) | `InstructionFollowing`, `MultiLingual`, `MultiTurn` |
| `musr` | [MuSR](#musr) | `MCQ`, `Reasoning` |
| `needle_haystack` | [Needle-in-a-Haystack](#needle-in-a-haystack) | `LongContext`, `Retrieval` |
| `process_bench` | [ProcessBench](#processbench) | `Math`, `Reasoning` |
| `race` | [RACE](#race) | `MCQ`, `Reasoning` |
| `simple_qa` | [SimpleQA](#simpleqa) | `Knowledge`, `QA` |
| `super_gpqa` | [SuperGPQA](#supergpqa) | `Knowledge`, `MCQ` |
| `tau_bench` | [τ-bench](#τ-bench) | `FunctionCalling`, `Reasoning` |
| `tool_bench` | [ToolBench-Static](#toolbench-static) | `FunctionCalling`, `Reasoning` |
| `trivia_qa` | [TriviaQA](#triviaqa) | `QA`, `ReadingComprehension` |
| `truthful_qa` | [TruthfulQA](#truthfulqa) | `Knowledge` |
| `winogrande` | [Winogrande](#winogrande) | `MCQ`, `Reasoning` |

---

## Benchmark Details

### AIME-2024

[Back to Top](#llm-benchmarks)
- **Dataset Name**: `aime24`
- **Dataset ID**: [HuggingFaceH4/aime_2024](https://modelscope.cn/datasets/HuggingFaceH4/aime_2024/summary)
- **Description**:  
  > The AIME 2024 benchmark is based on problems from the American Invitational Mathematics Examination, a prestigious high school mathematics competition. This benchmark tests a model's ability to solve challenging mathematics problems by generating step-by-step solutions and providing the correct final answer.
- **Task Categories**: `Math`, `Reasoning`
- **Evaluation Metrics**: `{'acc': {'numeric': True}}`
- **Requires LLM Judge**: No
- **Default Shots**: 0-shot
- **Subsets**: `default`

- **Prompt Template**: 
```text
{question}
Please reason step by step, and put your final answer within \boxed{{}}.
```

---

### AIME-2025

[Back to Top](#llm-benchmarks)
- **Dataset Name**: `aime25`
- **Dataset ID**: [opencompass/AIME2025](https://modelscope.cn/datasets/opencompass/AIME2025/summary)
- **Description**:  
  > The AIME 2025 benchmark is based on problems from the American Invitational Mathematics Examination, a prestigious high school mathematics competition. This benchmark tests a model's ability to solve challenging mathematics problems by generating step-by-step solutions and providing the correct final answer.
- **Task Categories**: `Math`, `Reasoning`
- **Evaluation Metrics**: `{'acc': {'numeric': True}}`
- **Requires LLM Judge**: No
- **Default Shots**: 0-shot
- **Subsets**: `AIME2025-II`, `AIME2025-I`

- **Prompt Template**: 
```text
{question}
Please reason step by step, and put your final answer within \boxed{{}}.
```

---

### AlpacaEval2.0

[Back to Top](#llm-benchmarks)
- **Dataset Name**: `alpaca_eval`
- **Dataset ID**: [AI-ModelScope/alpaca_eval](https://modelscope.cn/datasets/AI-ModelScope/alpaca_eval/summary)
- **Description**:  
  > Alpaca Eval 2.0 is an enhanced framework for evaluating instruction-following language models, featuring an improved auto-annotator, updated baselines, and continuous preference calculation to provide more accurate and cost-effective model assessments. Currently not support `length-controlled winrate`; the official Judge model is `gpt-4-1106-preview`, while the baseline model is `gpt-4-turbo`.
- **Task Categories**: `Arena`, `InstructionFollowing`
- **Evaluation Metrics**: `winrate`
- **Requires LLM Judge**: Yes
- **Default Shots**: 0-shot
- **Subsets**: `alpaca_eval_gpt4_baseline`

<<<<<<< HEAD
- **Supported Output Formats**: `generation`
=======
>>>>>>> 3c8e3589
- **Prompt Template**: 
```text
{question}
```
<<<<<<< HEAD
=======

---

### AMC

[Back to Top](#llm-benchmarks)
- **Dataset Name**: `amc`
- **Dataset ID**: [evalscope/amc_22-24](https://modelscope.cn/datasets/evalscope/amc_22-24/summary)
- **Description**:  
  > AMC (American Mathematics Competitions) is a series of mathematics competitions for high school students.
- **Task Categories**: `Math`, `Reasoning`
- **Evaluation Metrics**: `{'acc': {'numeric': True}}`
- **Requires LLM Judge**: No
- **Default Shots**: 0-shot
- **Subsets**: `amc22`, `amc23`, `amc24`

- **Prompt Template**: 
```text
{question}
Please reason step by step, and put your final answer within \boxed{{}}.
```
>>>>>>> 3c8e3589

---

### ARC

[Back to Top](#llm-benchmarks)
- **Dataset Name**: `arc`
- **Dataset ID**: [allenai/ai2_arc](https://modelscope.cn/datasets/allenai/ai2_arc/summary)
- **Description**:  
  > The ARC (AI2 Reasoning Challenge) benchmark is designed to evaluate the reasoning capabilities of AI models through multiple-choice questions derived from science exams. It includes two subsets: ARC-Easy and ARC-Challenge, which vary in difficulty.
- **Task Categories**: `MCQ`, `Reasoning`
- **Evaluation Metrics**: `acc`
- **Requires LLM Judge**: No
- **Default Shots**: 0-shot
- **Subsets**: `ARC-Challenge`, `ARC-Easy`

<<<<<<< HEAD
- **Supported Output Formats**: `generation`
=======
>>>>>>> 3c8e3589
- **Prompt Template**: 
```text
Answer the following multiple choice question. The entire content of your response should be of the following format: 'ANSWER: $LETTER' (without quotes) where LETTER is one of {letters}.

{question}

{choices}
```

---

### ArenaHard

[Back to Top](#llm-benchmarks)
- **Dataset Name**: `arena_hard`
- **Dataset ID**: [AI-ModelScope/arena-hard-auto-v0.1](https://modelscope.cn/datasets/AI-ModelScope/arena-hard-auto-v0.1/summary)
- **Description**:  
  > ArenaHard is a benchmark designed to evaluate the performance of large language models in a competitive setting, where models are pitted against each other in a series of tasks to determine their relative strengths and weaknesses. It includes a set of challenging tasks that require reasoning, understanding, and generation capabilities. Currently not support `style-controlled winrate`; the official Judge model is `gpt-4-1106-preview`, while the baseline model is `gpt-4-0314`.
- **Task Categories**: `Arena`, `InstructionFollowing`
- **Evaluation Metrics**: `winrate`
- **Requires LLM Judge**: Yes
- **Default Shots**: 0-shot
- **Subsets**: `default`

<<<<<<< HEAD
- **Supported Output Formats**: `generation`
=======
>>>>>>> 3c8e3589
- **Prompt Template**: 
```text
{question}
```

---

### BBH

[Back to Top](#llm-benchmarks)
- **Dataset Name**: `bbh`
- **Dataset ID**: [evalscope/bbh](https://modelscope.cn/datasets/evalscope/bbh/summary)
- **Description**:  
  > The BBH (Big Bench Hard) benchmark is a collection of challenging tasks designed to evaluate the reasoning capabilities of AI models. It includes both free-form and multiple-choice tasks, covering a wide range of reasoning skills.
- **Task Categories**: `Reasoning`
- **Evaluation Metrics**: `acc`
- **Requires LLM Judge**: No
- **Default Shots**: 3-shot
- **Subsets**: `boolean_expressions`, `causal_judgement`, `date_understanding`, `disambiguation_qa`, `dyck_languages`, `formal_fallacies`, `geometric_shapes`, `hyperbaton`, `logical_deduction_five_objects`, `logical_deduction_seven_objects`, `logical_deduction_three_objects`, `movie_recommendation`, `multistep_arithmetic_two`, `navigate`, `object_counting`, `penguins_in_a_table`, `reasoning_about_colored_objects`, `ruin_names`, `salient_translation_error_detection`, `snarks`, `sports_understanding`, `temporal_sequences`, `tracking_shuffled_objects_five_objects`, `tracking_shuffled_objects_seven_objects`, `tracking_shuffled_objects_three_objects`, `web_of_lies`, `word_sorting`

- **Prompt Template**: 
```text
Q: {question}
A: Let's think step by step. Put your final answer in the format of "So the answer is $ANSWER" (without quotes and markdown) where $ANSWER is the answer to the problem.

```

---

### BFCL-v3

[Back to Top](#llm-benchmarks)
- **Dataset Name**: `bfcl_v3`
- **Dataset ID**: [AI-ModelScope/bfcl_v3](https://modelscope.cn/datasets/AI-ModelScope/bfcl_v3/summary)
- **Description**:  
  > Berkeley Function Calling Leaderboard (BFCL), the **first comprehensive and executable function call evaluation** dedicated to assessing Large Language Models' (LLMs) ability to invoke functions. Unlike previous evaluations, BFCL accounts for various forms of function calls, diverse scenarios, and executability. Need to run `pip install bfcl-eval==2025.6.16` before evaluating. [Usage Example](https://evalscope.readthedocs.io/zh-cn/latest/third_party/bfcl_v3.html)
- **Task Categories**: `FunctionCalling`
- **Evaluation Metrics**: `acc`
- **Requires LLM Judge**: No
- **Default Shots**: 0-shot
- **Subsets**: `irrelevance`, `java`, `javascript`, `live_irrelevance`, `live_multiple`, `live_parallel_multiple`, `live_parallel`, `live_relevance`, `live_simple`, `multi_turn_base`, `multi_turn_long_context`, `multi_turn_miss_func`, `multi_turn_miss_param`, `multiple`, `parallel_multiple`, `parallel`, `simple`

- **Extra Parameters**: 
```json
{
    "underscore_to_dot": true,
    "is_fc_model": true
}
```

---

### C-Eval

[Back to Top](#llm-benchmarks)
- **Dataset Name**: `ceval`
- **Dataset ID**: [evalscope/ceval](https://modelscope.cn/datasets/evalscope/ceval/summary)
- **Description**:  
  > C-Eval is a benchmark designed to evaluate the performance of AI models on Chinese exams across various subjects, including STEM, social sciences, and humanities. It consists of multiple-choice questions that test knowledge and reasoning abilities in these areas.
- **Task Categories**: `Chinese`, `Knowledge`, `MCQ`
- **Evaluation Metrics**: `acc`
- **Requires LLM Judge**: No
- **Default Shots**: 5-shot
- **Subsets**: `accountant`, `advanced_mathematics`, `art_studies`, `basic_medicine`, `business_administration`, `chinese_language_and_literature`, `civil_servant`, `clinical_medicine`, `college_chemistry`, `college_economics`, `college_physics`, `college_programming`, `computer_architecture`, `computer_network`, `discrete_mathematics`, `education_science`, `electrical_engineer`, `environmental_impact_assessment_engineer`, `fire_engineer`, `high_school_biology`, `high_school_chemistry`, `high_school_chinese`, `high_school_geography`, `high_school_history`, `high_school_mathematics`, `high_school_physics`, `high_school_politics`, `ideological_and_moral_cultivation`, `law`, `legal_professional`, `logic`, `mao_zedong_thought`, `marxism`, `metrology_engineer`, `middle_school_biology`, `middle_school_chemistry`, `middle_school_geography`, `middle_school_history`, `middle_school_mathematics`, `middle_school_physics`, `middle_school_politics`, `modern_chinese_history`, `operating_system`, `physician`, `plant_protection`, `probability_and_statistics`, `professional_tour_guide`, `sports_science`, `tax_accountant`, `teacher_qualification`, `urban_and_rural_planner`, `veterinary_medicine`

<<<<<<< HEAD
- **Supported Output Formats**: `generation`
=======
>>>>>>> 3c8e3589
- **Prompt Template**: 
```text
以下是中国关于{subject}的单项选择题，请选出其中的正确答案。你的回答的最后一行应该是这样的格式："答案：LETTER"（不带引号），其中 LETTER 是 A、B、C、D 中的一个。

问题：{question}
选项：
{choices}

```

---

### Chinese-SimpleQA

[Back to Top](#llm-benchmarks)
- **Dataset Name**: `chinese_simpleqa`
- **Dataset ID**: [AI-ModelScope/Chinese-SimpleQA](https://modelscope.cn/datasets/AI-ModelScope/Chinese-SimpleQA/summary)
- **Description**:  
  > Chinese SimpleQA is a Chinese question-answering dataset designed to evaluate the performance of language models on simple factual questions. It includes a variety of topics and is structured to test the model's ability to understand and generate correct answers in Chinese.
- **Task Categories**: `Chinese`, `Knowledge`, `QA`
- **Evaluation Metrics**: `is_correct`, `is_incorrect`, `is_not_attempted`
- **Requires LLM Judge**: Yes
- **Default Shots**: 0-shot
- **Subsets**: `中华文化`, `人文与社会科学`, `工程、技术与应用科学`, `生活、艺术与文化`, `社会`, `自然与自然科学`

<<<<<<< HEAD
- **Supported Output Formats**: `generation`
=======
>>>>>>> 3c8e3589
- **Prompt Template**: 
```text
请回答问题：

{question}
```

---

### C-MMLU

[Back to Top](#llm-benchmarks)
- **Dataset Name**: `cmmlu`
- **Dataset ID**: [evalscope/cmmlu](https://modelscope.cn/datasets/evalscope/cmmlu/summary)
- **Description**:  
  > C-MMLU is a benchmark designed to evaluate the performance of AI models on Chinese language tasks, including reading comprehension, text classification, and more.
- **Task Categories**: `Chinese`, `Knowledge`, `MCQ`
- **Evaluation Metrics**: `acc`
- **Requires LLM Judge**: No
- **Default Shots**: 0-shot
- **Subsets**: `agronomy`, `anatomy`, `ancient_chinese`, `arts`, `astronomy`, `business_ethics`, `chinese_civil_service_exam`, `chinese_driving_rule`, `chinese_food_culture`, `chinese_foreign_policy`, `chinese_history`, `chinese_literature`, `chinese_teacher_qualification`, `clinical_knowledge`, `college_actuarial_science`, `college_education`, `college_engineering_hydrology`, `college_law`, `college_mathematics`, `college_medical_statistics`, `college_medicine`, `computer_science`, `computer_security`, `conceptual_physics`, `construction_project_management`, `economics`, `education`, `electrical_engineering`, `elementary_chinese`, `elementary_commonsense`, `elementary_information_and_technology`, `elementary_mathematics`, `ethnology`, `food_science`, `genetics`, `global_facts`, `high_school_biology`, `high_school_chemistry`, `high_school_geography`, `high_school_mathematics`, `high_school_physics`, `high_school_politics`, `human_sexuality`, `international_law`, `journalism`, `jurisprudence`, `legal_and_moral_basis`, `logical`, `machine_learning`, `management`, `marketing`, `marxist_theory`, `modern_chinese`, `nutrition`, `philosophy`, `professional_accounting`, `professional_law`, `professional_medicine`, `professional_psychology`, `public_relations`, `security_study`, `sociology`, `sports_science`, `traditional_chinese_medicine`, `virology`, `world_history`, `world_religions`

<<<<<<< HEAD
- **Supported Output Formats**: `generation`
=======
>>>>>>> 3c8e3589
- **Prompt Template**: 
```text
回答下面的单项选择题，请选出其中的正确答案。你的回答的最后一行应该是这样的格式："答案：LETTER"（不带引号），其中 LETTER 是 {letters} 中的一个。请在回答前进行一步步思考。

问题：{question}
选项：
{choices}

```

---

### MATH

[Back to Top](#llm-benchmarks)
- **Dataset Name**: `competition_math`
- **Dataset ID**: [evalscope/competition_math](https://modelscope.cn/datasets/evalscope/competition_math/summary)
- **Description**:  
  > The MATH (Mathematics) benchmark is designed to evaluate the mathematical reasoning abilities of AI models through a variety of problem types, including arithmetic, algebra, geometry, and more.
- **Task Categories**: `Math`, `Reasoning`
- **Evaluation Metrics**: `{'acc': {'numeric': True}}`
- **Requires LLM Judge**: No
- **Default Shots**: 4-shot
- **Subsets**: `Level 1`, `Level 2`, `Level 3`, `Level 4`, `Level 5`

- **Prompt Template**: 
```text
Problem:
{question}

Please reason step by step, and put your final answer within \boxed{{}}.

```

---

### data_collection

[Back to Top](#llm-benchmarks)
- **Dataset Name**: `data_collection`
- **Dataset ID**: 
- **Description**:  
  > Custom Data collection, mixing multiple evaluation datasets for a unified evaluation, aiming to use less data to achieve a more comprehensive assessment of the model's capabilities. [Usage Reference](https://evalscope.readthedocs.io/zh-cn/latest/advanced_guides/collection/index.html)
- **Task Categories**: `Custom`
- **Evaluation Metrics**: `acc`
- **Requires LLM Judge**: No
- **Default Shots**: 0-shot
- **Subsets**: `default`


---

### DocMath

[Back to Top](#llm-benchmarks)
- **Dataset Name**: `docmath`
- **Dataset ID**: [yale-nlp/DocMath-Eval](https://modelscope.cn/datasets/yale-nlp/DocMath-Eval/summary)
- **Description**:  
  > DocMath-Eval is a comprehensive benchmark focused on numerical reasoning within specialized domains. It requires the model to comprehend long and specialized documents and perform numerical reasoning to answer the given question.
- **Task Categories**: `LongContext`, `Math`, `Reasoning`
- **Evaluation Metrics**: `acc`
- **Requires LLM Judge**: Yes
- **Default Shots**: 0-shot
- **Subsets**: `complong_testmini`, `compshort_testmini`, `simplong_testmini`, `simpshort_testmini`

- **Prompt Template**: 
```text
Please read the following text and answer the question below.

<text>
{context}
</text>

{question}

Format your response as follows: "Therefore, the answer is (insert answer here)".
```

---

### DROP

[Back to Top](#llm-benchmarks)
- **Dataset Name**: `drop`
- **Dataset ID**: [AI-ModelScope/DROP](https://modelscope.cn/datasets/AI-ModelScope/DROP/summary)
- **Description**:  
  > The DROP (Discrete Reasoning Over Paragraphs) benchmark is designed to evaluate the reading comprehension and reasoning capabilities of AI models. It includes a variety of tasks that require models to read passages and answer questions based on the content.
- **Task Categories**: `Reasoning`
- **Evaluation Metrics**: `acc`
- **Requires LLM Judge**: No
- **Default Shots**: 3-shot
- **Subsets**: `default`

- **Prompt Template**: 
```text
You will be asked to read a passage and answer a question. {drop_examples}
# Your Task

---
{query}

Think step by step, then write a line of the form "Answer: $ANSWER" at the end of your response.
```

---

### FRAMES

[Back to Top](#llm-benchmarks)
- **Dataset Name**: `frames`
- **Dataset ID**: [iic/frames](https://modelscope.cn/datasets/iic/frames/summary)
- **Description**:  
  > FRAMES is a comprehensive evaluation dataset designed to test the capabilities of Retrieval-Augmented Generation (RAG) systems across factuality, retrieval accuracy, and reasoning.
- **Task Categories**: `LongContext`, `Reasoning`
- **Evaluation Metrics**: `acc`
- **Requires LLM Judge**: Yes
- **Default Shots**: 0-shot
- **Subsets**: `default`

- **Prompt Template**: 
```text
Please read the following text and answer the question below.

<text>
{context}
</text>

{question}

Format your response as follows: "Therefore, the answer is (insert answer here)".
```

---

### GeneralArena

[Back to Top](#llm-benchmarks)
- **Dataset Name**: `general_arena`
- **Dataset ID**: general_arena
- **Description**:  
  > GeneralArena is a custom benchmark designed to evaluate the performance of large language models in a competitive setting, where models are pitted against each other in custom tasks to determine their relative strengths and weaknesses. You should provide the model outputs in the format of a list of dictionaries, where each dictionary contains the model name and its report path. For detailed instructions on how to use this benchmark, please refer to the [Arena User Guide](https://evalscope.readthedocs.io/zh-cn/latest/user_guides/arena.html).
- **Task Categories**: `Arena`, `Custom`
- **Evaluation Metrics**: `winrate`
- **Requires LLM Judge**: Yes
- **Default Shots**: 0-shot
- **Subsets**: `default`

- **Extra Parameters**: 
```json
{
    "models": [
        {
            "name": "qwen-plus",
            "report_path": "outputs/20250627_172550/reports/qwen-plus"
        },
        {
            "name": "qwen2.5-7b",
            "report_path": "outputs/20250627_172817/reports/qwen2.5-7b-instruct"
        }
    ],
    "baseline": "qwen2.5-7b"
}
```
- **System Prompt**: 
```text
Please act as an impartial judge and evaluate the quality of the responses provided by two AI assistants to the user prompt displayed below. You will be given assistant A's answer and assistant B's answer. Your job is to evaluate which assistant's answer is better.

Begin your evaluation by generating your own answer to the prompt. You must provide your answers before judging any answers.

When evaluating the assistants' answers, compare both assistants' answers with your answer. You must identify and correct any mistakes or inaccurate information.

Then consider if the assistant's answers are helpful, relevant, and concise. Helpful means the answer correctly responds to the prompt or follows the instructions. Note when user prompt has any ambiguity or more than one interpretation, it is more helpful and appropriate to ask for clarifications or more information from the user than providing an answer based on assumptions. Relevant means all parts of the response closely connect or are appropriate to what is being asked. Concise means the response is clear and not verbose or excessive.

Then consider the creativity and novelty of the assistant's answers when needed. Finally, identify any missing important information in the assistants' answers that would be beneficial to include when responding to the user prompt.

After providing your explanation, you must output only one of the following choices as your final verdict with a label:

1. Assistant A is significantly better: [[A>>B]]
2. Assistant A is slightly better: [[A>B]]
3. Tie, relatively the same: [[A=B]]
4. Assistant B is slightly better: [[B>A]]
5. Assistant B is significantly better: [[B>>A]]

Example output: "My final verdict is tie: [[A=B]]".
```
- **Prompt Template**: 
```text
<|User Prompt|>
{question}

<|The Start of Assistant A's Answer|>
{answer_1}
<|The End of Assistant A's Answer|>

<|The Start of Assistant B's Answer|>
{answer_2}
<|The End of Assistant B's Answer|>
```

---

### General-MCQ

[Back to Top](#llm-benchmarks)
- **Dataset Name**: `general_mcq`
- **Dataset ID**: general_mcq
- **Description**:  
  > A general multiple-choice question answering dataset for custom evaluation. For detailed instructions on how to use this benchmark, please refer to the [User Guide](https://evalscope.readthedocs.io/zh-cn/latest/advanced_guides/custom_dataset/llm.html#mcq).
- **Task Categories**: `Custom`, `MCQ`
- **Evaluation Metrics**: `acc`
- **Requires LLM Judge**: No
- **Default Shots**: 0-shot
- **Subsets**: `default`

<<<<<<< HEAD
- **Supported Output Formats**: `generation`
=======
>>>>>>> 3c8e3589
- **Prompt Template**: 
```text
回答下面的单项选择题，请选出其中的正确答案。你的回答的最后一行应该是这样的格式："答案：LETTER"（不带引号），其中 LETTER 是 {letters} 中的一个。

问题：{question}
选项：
{choices}

```

---

### General-QA

[Back to Top](#llm-benchmarks)
- **Dataset Name**: `general_qa`
- **Dataset ID**: general_qa
- **Description**:  
  > A general question answering dataset for custom evaluation. For detailed instructions on how to use this benchmark, please refer to the [User Guide](https://evalscope.readthedocs.io/zh-cn/latest/advanced_guides/custom_dataset/llm.html#qa).
- **Task Categories**: `Custom`, `QA`
- **Evaluation Metrics**: `BLEU`, `Rouge`
- **Requires LLM Judge**: No
- **Default Shots**: 0-shot
- **Subsets**: `default`

- **Prompt Template**: 
```text
请回答问题
{question}
```

---

### GPQA-Diamond

[Back to Top](#llm-benchmarks)
- **Dataset Name**: `gpqa_diamond`
- **Dataset ID**: [AI-ModelScope/gpqa_diamond](https://modelscope.cn/datasets/AI-ModelScope/gpqa_diamond/summary)
- **Description**:  
  > GPQA is a dataset for evaluating the reasoning ability of large language models (LLMs) on complex mathematical problems. It contains questions that require step-by-step reasoning to arrive at the correct answer.
- **Task Categories**: `Knowledge`, `MCQ`
- **Evaluation Metrics**: `acc`
- **Requires LLM Judge**: No
- **Default Shots**: 0-shot
- **Subsets**: `default`

<<<<<<< HEAD
- **Supported Output Formats**: `generation`
=======
>>>>>>> 3c8e3589
- **Prompt Template**: 
```text
Answer the following multiple choice question. The last line of your response should be of the following format: 'ANSWER: $LETTER' (without quotes) where LETTER is one of {letters}. Think step by step before answering.

{question}

{choices}
```

---

### GSM8K

[Back to Top](#llm-benchmarks)
- **Dataset Name**: `gsm8k`
- **Dataset ID**: [AI-ModelScope/gsm8k](https://modelscope.cn/datasets/AI-ModelScope/gsm8k/summary)
- **Description**:  
  > GSM8K (Grade School Math 8K) is a dataset of grade school math problems, designed to evaluate the mathematical reasoning abilities of AI models.
- **Task Categories**: `Math`, `Reasoning`
- **Evaluation Metrics**: `acc`
- **Requires LLM Judge**: No
- **Default Shots**: 4-shot
- **Subsets**: `main`

- **Prompt Template**: 
```text
Solve the following math problem step by step. The last line of your response should be of the form "ANSWER: $ANSWER" (without quotes) where $ANSWER is the answer to the problem.

{question}

Remember to put your answer on its own line at the end in the form "ANSWER: $ANSWER" (without quotes) where $ANSWER is the answer to the problem, and you do not need to use a \boxed command.

Reasoning:

<<<<<<< HEAD
=======
```

---

### HealthBench

[Back to Top](#llm-benchmarks)
- **Dataset Name**: `health_bench`
- **Dataset ID**: [openai-mirror/healthbench](https://modelscope.cn/datasets/openai-mirror/healthbench/summary)
- **Description**:  
  > HealthBench: a new benchmark designed to better measure capabilities of AI systems for health. Built in partnership with 262 physicians who have practiced in 60 countries, HealthBench includes 5,000 realistic health conversations, each with a custom physician-created rubric to grade model responses.
- **Task Categories**: `Knowledge`, `QA`
- **Evaluation Metrics**: `accuracy`, `communication_quality`, `completeness`, `context_awareness`, `instruction_following`
- **Requires LLM Judge**: Yes
- **Default Shots**: 0-shot
- **Subsets**: `communication`, `complex_responses`, `context_seeking`, `emergency_referrals`, `global_health`, `health_data_tasks`, `hedging`

- **Extra Parameters**: 
```json
{
    "version": "# File version, choose from ['Consensus', 'Hard', 'All'], default to Consensus"
}
```
- **Prompt Template**: 
```text
Answer the question:

{question}
>>>>>>> 3c8e3589
```

---

### HellaSwag

[Back to Top](#llm-benchmarks)
- **Dataset Name**: `hellaswag`
- **Dataset ID**: [evalscope/hellaswag](https://modelscope.cn/datasets/evalscope/hellaswag/summary)
- **Description**:  
  > HellaSwag is a benchmark for commonsense reasoning in natural language understanding tasks. It consists of multiple-choice questions where the model must select the most plausible continuation of a given context.
- **Task Categories**: `Commonsense`, `Knowledge`, `MCQ`
- **Evaluation Metrics**: `acc`
- **Requires LLM Judge**: No
- **Default Shots**: 0-shot
- **Subsets**: `default`

<<<<<<< HEAD
- **Supported Output Formats**: `generation`
=======
>>>>>>> 3c8e3589
- **Prompt Template**: 
```text
Answer the following multiple choice question. The entire content of your response should be of the following format: 'ANSWER: $LETTER' (without quotes) where LETTER is one of {letters}.

{question}

{choices}
```

---

### Humanity's-Last-Exam

[Back to Top](#llm-benchmarks)
- **Dataset Name**: `hle`
- **Dataset ID**: [cais/hle](https://modelscope.cn/datasets/cais/hle/summary)
- **Description**:  
  > Humanity's Last Exam (HLE) is a language model benchmark consisting of 2,500 questions across a broad range of subjects. It was created jointly by the Center for AI Safety and Scale AI. The benchmark classifies the questions into the following broad subjects: mathematics (41%), physics (9%), biology/medicine (11%), humanities/social science (9%), computer science/artificial intelligence (10%), engineering (4%), chemistry (7%), and other (9%). Around 14% of the questions require the ability to understand both text and images, i.e., multi-modality. 24% of the questions are multiple-choice; the rest are short-answer, exact-match questions. To evaluate the performance of model without multi-modality capabilities, please set the extra_params["include_multi_modal"] to False.
- **Task Categories**: `Knowledge`, `QA`
- **Evaluation Metrics**: `acc`
- **Requires LLM Judge**: Yes
- **Default Shots**: 0-shot
- **Subsets**: `Biology/Medicine`, `Chemistry`, `Computer Science/AI`, `Engineering`, `Humanities/Social Science`, `Math`, `Other`, `Physics`

<<<<<<< HEAD
- **Supported Output Formats**: `generation`
=======
>>>>>>> 3c8e3589
- **Extra Parameters**: 
```json
{
    "include_multi_modal": true
}
```
- **Prompt Template**: 
```text
{question}
```

---

### HumanEval

[Back to Top](#llm-benchmarks)
- **Dataset Name**: `humaneval`
- **Dataset ID**: [opencompass/humaneval](https://modelscope.cn/datasets/opencompass/humaneval/summary)
- **Description**:  
  > HumanEval is a benchmark for evaluating the ability of code generation models to write Python functions based on given specifications. It consists of programming tasks with a defined input-output behavior.
- **Task Categories**: `Coding`
- **Evaluation Metrics**: `Pass@1`
- **Requires LLM Judge**: No
- **Default Shots**: 0-shot
- **Subsets**: `openai_humaneval`

- **Review Timeout (seconds)**: 4
- **Prompt Template**: 
```text
Read the following function signature and docstring, and fully implement the function described. Your response should only contain the code for this function.
{question}
```

---

### IFEval

[Back to Top](#llm-benchmarks)
- **Dataset Name**: `ifeval`
- **Dataset ID**: [opencompass/ifeval](https://modelscope.cn/datasets/opencompass/ifeval/summary)
- **Description**:  
  > IFEval is a benchmark for evaluating instruction-following language models, focusing on their ability to understand and respond to various prompts. It includes a diverse set of tasks and metrics to assess model performance comprehensively.
- **Task Categories**: `InstructionFollowing`
- **Evaluation Metrics**: `inst_level_loose`, `inst_level_strict`, `prompt_level_loose`, `prompt_level_strict`
- **Requires LLM Judge**: No
- **Default Shots**: 0-shot
- **Subsets**: `default`


---

### IQuiz

[Back to Top](#llm-benchmarks)
- **Dataset Name**: `iquiz`
- **Dataset ID**: [AI-ModelScope/IQuiz](https://modelscope.cn/datasets/AI-ModelScope/IQuiz/summary)
- **Description**:  
  > IQuiz is a benchmark for evaluating AI models on IQ and EQ questions. It consists of multiple-choice questions where the model must select the correct answer and provide an explanation.
- **Task Categories**: `Chinese`, `Knowledge`, `MCQ`
- **Evaluation Metrics**: `acc`
- **Requires LLM Judge**: No
- **Default Shots**: 0-shot
- **Subsets**: `EQ`, `IQ`

<<<<<<< HEAD
- **Supported Output Formats**: `generation`
=======
>>>>>>> 3c8e3589
- **Prompt Template**: 
```text
回答下面的单项选择题，请选出其中的正确答案。你的回答的最后一行应该是这样的格式："答案：LETTER"（不带引号），其中 LETTER 是 {letters} 中的一个。请在回答前进行一步步思考。

问题：{question}
选项：
{choices}

```

---

### Live-Code-Bench

[Back to Top](#llm-benchmarks)
- **Dataset Name**: `live_code_bench`
- **Dataset ID**: [AI-ModelScope/code_generation_lite](https://modelscope.cn/datasets/AI-ModelScope/code_generation_lite/summary)
- **Description**:  
  > Live Code Bench is a benchmark for evaluating code generation models on real-world coding tasks. It includes a variety of programming problems with test cases to assess the model's ability to generate correct and efficient code solutions.
- **Task Categories**: `Coding`
- **Evaluation Metrics**: `Pass@1`
- **Requires LLM Judge**: No
- **Default Shots**: 0-shot
- **Subsets**: `release_latest`

- **Review Timeout (seconds)**: 6
- **Extra Parameters**: 
```json
{
    "start_date": null,
    "end_date": null,
    "debug": false
}
```
- **Prompt Template**: 
```text
### Question:
{question_content}

{format_prompt} ### Answer: (use the provided format with backticks)


```

---

### MaritimeBench

[Back to Top](#llm-benchmarks)
- **Dataset Name**: `maritime_bench`
- **Dataset ID**: [HiDolphin/MaritimeBench](https://modelscope.cn/datasets/HiDolphin/MaritimeBench/summary)
- **Description**:  
  > MaritimeBench is a benchmark for evaluating AI models on maritime-related multiple-choice questions. It consists of questions related to maritime knowledge, where the model must select the correct answer from given options.
- **Task Categories**: `Chinese`, `Knowledge`, `MCQ`
- **Evaluation Metrics**: `acc`
- **Requires LLM Judge**: No
- **Default Shots**: 0-shot
- **Subsets**: `default`

<<<<<<< HEAD
- **Supported Output Formats**: `generation`
=======
>>>>>>> 3c8e3589
- **Prompt Template**: 
```text
请回答单选题。要求只输出选项，不输出解释，将选项放在[]里，直接输出答案。示例：

题目：在船舶主推进动力装置中，传动轴系在运转中承受以下复杂的应力和负荷，但不包括______。
选项：
A. 电磁力
B. 压拉应力
C. 弯曲应力
D. 扭应力
答：[A]
 当前题目
 {question}
选项：
{choices}
```

---

### MATH-500

[Back to Top](#llm-benchmarks)
- **Dataset Name**: `math_500`
- **Dataset ID**: [AI-ModelScope/MATH-500](https://modelscope.cn/datasets/AI-ModelScope/MATH-500/summary)
- **Description**:  
  > MATH-500 is a benchmark for evaluating mathematical reasoning capabilities of AI models. It consists of 500 diverse math problems across five levels of difficulty, designed to test a model's ability to solve complex mathematical problems by generating step-by-step solutions and providing the correct final answer.
- **Task Categories**: `Math`, `Reasoning`
- **Evaluation Metrics**: `{'acc': {'numeric': True}}`
- **Requires LLM Judge**: No
- **Default Shots**: 0-shot
- **Subsets**: `Level 1`, `Level 2`, `Level 3`, `Level 4`, `Level 5`

- **Prompt Template**: 
```text
{question}
<<<<<<< HEAD
=======
Please reason step by step, and put your final answer within \boxed{{}}.
```

---

### Minerva-Math

[Back to Top](#llm-benchmarks)
- **Dataset Name**: `minerva_math`
- **Dataset ID**: [knoveleng/Minerva-Math](https://modelscope.cn/datasets/knoveleng/Minerva-Math/summary)
- **Description**:  
  > Minerva-math is a benchmark designed to evaluate the mathematical and quantitative reasoning capabilities of LLMs. It consists of **272 problems** sourced primarily from **MIT OpenCourseWare** courses, covering advanced STEM subjects such as solid-state chemistry, astronomy, differential equations, and special relativity at the **university and graduate level**.
- **Task Categories**: `Math`, `Reasoning`
- **Evaluation Metrics**: `{'acc': {'numeric': True}}`
- **Requires LLM Judge**: Yes
- **Default Shots**: 0-shot
- **Subsets**: `default`

- **Prompt Template**: 
```text
{question}
>>>>>>> 3c8e3589
Please reason step by step, and put your final answer within \boxed{{}}.
```

---

### MMLU

[Back to Top](#llm-benchmarks)
- **Dataset Name**: `mmlu`
- **Dataset ID**: [cais/mmlu](https://modelscope.cn/datasets/cais/mmlu/summary)
- **Description**:  
  > The MMLU (Massive Multitask Language Understanding) benchmark is a comprehensive evaluation suite designed to assess the performance of language models across a wide range of subjects and tasks. It includes multiple-choice questions from various domains, such as history, science, mathematics, and more, providing a robust measure of a model's understanding and reasoning capabilities.
- **Task Categories**: `Knowledge`, `MCQ`
- **Evaluation Metrics**: `acc`
- **Requires LLM Judge**: No
- **Default Shots**: 5-shot
- **Subsets**: `abstract_algebra`, `anatomy`, `astronomy`, `business_ethics`, `clinical_knowledge`, `college_biology`, `college_chemistry`, `college_computer_science`, `college_mathematics`, `college_medicine`, `college_physics`, `computer_security`, `conceptual_physics`, `econometrics`, `electrical_engineering`, `elementary_mathematics`, `formal_logic`, `global_facts`, `high_school_biology`, `high_school_chemistry`, `high_school_computer_science`, `high_school_european_history`, `high_school_geography`, `high_school_government_and_politics`, `high_school_macroeconomics`, `high_school_mathematics`, `high_school_microeconomics`, `high_school_physics`, `high_school_psychology`, `high_school_statistics`, `high_school_us_history`, `high_school_world_history`, `human_aging`, `human_sexuality`, `international_law`, `jurisprudence`, `logical_fallacies`, `machine_learning`, `management`, `marketing`, `medical_genetics`, `miscellaneous`, `moral_disputes`, `moral_scenarios`, `nutrition`, `philosophy`, `prehistory`, `professional_accounting`, `professional_law`, `professional_medicine`, `professional_psychology`, `public_relations`, `security_studies`, `sociology`, `us_foreign_policy`, `virology`, `world_religions`

<<<<<<< HEAD
- **Supported Output Formats**: `generation`
=======
>>>>>>> 3c8e3589
- **Prompt Template**: 
```text
Answer the following multiple choice question. The last line of your response should be of the following format: 'ANSWER: $LETTER' (without quotes) where LETTER is one of {letters}. Think step by step before answering.

{question}

{choices}
```

---

### MMLU-Pro

[Back to Top](#llm-benchmarks)
- **Dataset Name**: `mmlu_pro`
- **Dataset ID**: [modelscope/MMLU-Pro](https://modelscope.cn/datasets/modelscope/MMLU-Pro/summary)
- **Description**:  
  > MMLU-Pro is a benchmark for evaluating language models on multiple-choice questions across various subjects. It includes questions from different domains, where the model must select the correct answer from given options.
- **Task Categories**: `Knowledge`, `MCQ`
- **Evaluation Metrics**: `acc`
- **Requires LLM Judge**: No
- **Default Shots**: 5-shot
- **Subsets**: `biology`, `business`, `chemistry`, `computer science`, `economics`, `engineering`, `health`, `history`, `law`, `math`, `other`, `philosophy`, `physics`, `psychology`

<<<<<<< HEAD
- **Supported Output Formats**: `generation`
=======
>>>>>>> 3c8e3589
- **Prompt Template**: 
```text
Answer the following multiple choice question. The last line of your response should be of the following format: 'ANSWER: $LETTER' (without quotes) where LETTER is one of {letters}. Think step by step before answering.

Question:
{question}
Options:
{choices}

```

---

### MMLU-Redux

[Back to Top](#llm-benchmarks)
- **Dataset Name**: `mmlu_redux`
- **Dataset ID**: [AI-ModelScope/mmlu-redux-2.0](https://modelscope.cn/datasets/AI-ModelScope/mmlu-redux-2.0/summary)
- **Description**:  
  > MMLU-Redux is a benchmark for evaluating language models on multiple-choice questions across various subjects. It includes questions from different domains, where the model must select the correct answer from given options. The bad answers are corrected.
- **Task Categories**: `Knowledge`, `MCQ`
- **Evaluation Metrics**: `{'acc': {'allow_inclusion': True}}`
- **Requires LLM Judge**: No
- **Default Shots**: 0-shot
- **Subsets**: `abstract_algebra`, `anatomy`, `astronomy`, `business_ethics`, `clinical_knowledge`, `college_biology`, `college_chemistry`, `college_computer_science`, `college_mathematics`, `college_medicine`, `college_physics`, `computer_security`, `conceptual_physics`, `econometrics`, `electrical_engineering`, `elementary_mathematics`, `formal_logic`, `global_facts`, `high_school_biology`, `high_school_chemistry`, `high_school_computer_science`, `high_school_european_history`, `high_school_geography`, `high_school_government_and_politics`, `high_school_macroeconomics`, `high_school_mathematics`, `high_school_microeconomics`, `high_school_physics`, `high_school_psychology`, `high_school_statistics`, `high_school_us_history`, `high_school_world_history`, `human_aging`, `human_sexuality`, `international_law`, `jurisprudence`, `logical_fallacies`, `machine_learning`, `management`, `marketing`, `medical_genetics`, `miscellaneous`, `moral_disputes`, `moral_scenarios`, `nutrition`, `philosophy`, `prehistory`, `professional_accounting`, `professional_law`, `professional_medicine`, `professional_psychology`, `public_relations`, `security_studies`, `sociology`, `us_foreign_policy`, `virology`, `world_religions`

<<<<<<< HEAD
- **Supported Output Formats**: `generation`
=======
>>>>>>> 3c8e3589
- **Prompt Template**: 
```text
Answer the following multiple choice question. The last line of your response should be of the following format: 'ANSWER: $LETTER' (without quotes) where LETTER is one of {letters}. Think step by step before answering.

{question}

{choices}
<<<<<<< HEAD
=======
```

---

### Multi-IF

[Back to Top](#llm-benchmarks)
- **Dataset Name**: `multi_if`
- **Dataset ID**: [facebook/Multi-IF](https://modelscope.cn/datasets/facebook/Multi-IF/summary)
- **Description**:  
  > Multi-IF is a benchmark designed to evaluate the performance of LLM models' capabilities in multi-turn instruction following within a multilingual environment.
- **Task Categories**: `InstructionFollowing`, `MultiLingual`, `MultiTurn`
- **Evaluation Metrics**: `inst_level_loose`, `inst_level_strict`, `prompt_level_loose`, `prompt_level_strict`
- **Requires LLM Judge**: No
- **Default Shots**: 0-shot
- **Subsets**: `Chinese`, `English`, `French`, `German`, `Hindi`, `Italian`, `Portuguese`, `Russian`, `Spanish`, `Thai`, `Vietnamese`

- **Extra Parameters**: 
```json
{
    "max_turns": 3
}
>>>>>>> 3c8e3589
```

---

### MuSR

[Back to Top](#llm-benchmarks)
- **Dataset Name**: `musr`
- **Dataset ID**: [AI-ModelScope/MuSR](https://modelscope.cn/datasets/AI-ModelScope/MuSR/summary)
- **Description**:  
  > MuSR is a benchmark for evaluating AI models on multiple-choice questions related to murder mysteries, object placements, and team allocation.
- **Task Categories**: `MCQ`, `Reasoning`
- **Evaluation Metrics**: `acc`
- **Requires LLM Judge**: No
- **Default Shots**: 0-shot
- **Subsets**: `murder_mysteries`, `object_placements`, `team_allocation`

<<<<<<< HEAD
- **Supported Output Formats**: `generation`
=======
>>>>>>> 3c8e3589
- **Prompt Template**: 
```text
Answer the following multiple choice question. The last line of your response should be of the following format: 'ANSWER: $LETTER' (without quotes) where LETTER is one of {letters}. Think step by step before answering.

{question}

{choices}
```

---

### Needle-in-a-Haystack

[Back to Top](#llm-benchmarks)
- **Dataset Name**: `needle_haystack`
- **Dataset ID**: [AI-ModelScope/Needle-in-a-Haystack-Corpus](https://modelscope.cn/datasets/AI-ModelScope/Needle-in-a-Haystack-Corpus/summary)
- **Description**:  
  > Needle in a Haystack is a benchmark focused on information retrieval tasks. It requires the model to find specific information within a large corpus of text. [Usage Example](https://evalscope.readthedocs.io/zh-cn/latest/third_party/needle_haystack.html)
- **Task Categories**: `LongContext`, `Retrieval`
- **Evaluation Metrics**: `acc`
- **Requires LLM Judge**: Yes
- **Default Shots**: 0-shot
- **Subsets**: `chinese`, `english`

- **Extra Parameters**: 
```json
{
    "retrieval_question": "What is the best thing to do in San Francisco?",
    "needles": [
        "\nThe best thing to do in San Francisco is eat a sandwich and sit in Dolores Park on a sunny day.\n"
    ],
    "context_lengths_min": 1000,
    "context_lengths_max": 32000,
    "context_lengths_num_intervals": 10,
    "document_depth_percent_min": 0,
    "document_depth_percent_max": 100,
    "document_depth_percent_intervals": 10,
    "tokenizer_path": "Qwen/Qwen3-0.6B",
    "show_score": false
}
```
- **System Prompt**: 
```text
You are a helpful AI bot that answers questions for a user. Keep your response short and direct
```
- **Prompt Template**: 
```text
Please read the following text and answer the question below.

<text>
{context}
</text>

<question>
{question}
</question>

Don't give information outside the document or repeat your findings.
```

---

### ProcessBench

[Back to Top](#llm-benchmarks)
- **Dataset Name**: `process_bench`
- **Dataset ID**: [Qwen/ProcessBench](https://modelscope.cn/datasets/Qwen/ProcessBench/summary)
- **Description**:  
  > ProcessBench is a benchmark for evaluating AI models on mathematical reasoning tasks. It includes various subsets such as GSM8K, Math, OlympiadBench, and OmniMath, each with its own set of problems that require step-by-step reasoning to arrive at the correct answer.
- **Task Categories**: `Math`, `Reasoning`
- **Evaluation Metrics**: `correct_acc`, `error_acc`, `simple_f1_score`
- **Requires LLM Judge**: No
- **Default Shots**: 0-shot
- **Subsets**: `gsm8k`, `math`, `olympiadbench`, `omnimath`

- **Prompt Template**: 
```text
CThe following is a math problem and a solution (split into paragraphs, enclosed with tags and indexed from 0):

[Math Problem]

{problem}

[Solution]

{tagged_response}

Your task is to review and critique the solution paragraph by paragraph. Once you identify an error in a paragraph, return the index of the paragraph where the earliest error occurs. Otherwise, return the index of -1 (which typically denotes "not found").

Please put your final answer (i.e., the index) in oxed{{}}.

```

---

### RACE

[Back to Top](#llm-benchmarks)
- **Dataset Name**: `race`
- **Dataset ID**: [evalscope/race](https://modelscope.cn/datasets/evalscope/race/summary)
- **Description**:  
  > RACE is a benchmark for testing reading comprehension and reasoning abilities of neural models. It is constructed from Chinese middle and high school examinations.
- **Task Categories**: `MCQ`, `Reasoning`
- **Evaluation Metrics**: `acc`
- **Requires LLM Judge**: No
- **Default Shots**: 3-shot
- **Subsets**: `high`, `middle`

<<<<<<< HEAD
- **Supported Output Formats**: `generation`
=======
>>>>>>> 3c8e3589
- **Prompt Template**: 
```text
Answer the following multiple choice question. The last line of your response should be of the following format: 'ANSWER: $LETTER' (without quotes) where LETTER is one of {letters}. Think step by step before answering.

{question}

{choices}
```

---

### SimpleQA

[Back to Top](#llm-benchmarks)
- **Dataset Name**: `simple_qa`
- **Dataset ID**: [AI-ModelScope/SimpleQA](https://modelscope.cn/datasets/AI-ModelScope/SimpleQA/summary)
- **Description**:  
  > SimpleQA is a benchmark designed to evaluate the performance of language models on simple question-answering tasks. It includes a set of straightforward questions that require basic reasoning and understanding capabilities.
- **Task Categories**: `Knowledge`, `QA`
- **Evaluation Metrics**: `is_correct`, `is_incorrect`, `is_not_attempted`
- **Requires LLM Judge**: Yes
- **Default Shots**: 0-shot
- **Subsets**: `default`

<<<<<<< HEAD
- **Supported Output Formats**: `generation`
=======
>>>>>>> 3c8e3589
- **Prompt Template**: 
```text
Answer the question:

{question}
```

---

### SuperGPQA

[Back to Top](#llm-benchmarks)
- **Dataset Name**: `super_gpqa`
- **Dataset ID**: [m-a-p/SuperGPQA](https://modelscope.cn/datasets/m-a-p/SuperGPQA/summary)
- **Description**:  
  > SuperGPQA is a large-scale multiple-choice question answering dataset, designed to evaluate the generalization ability of models across different fields. It contains 100,000+ questions from 50+ fields, with each question having 10 options.
- **Task Categories**: `Knowledge`, `MCQ`
- **Evaluation Metrics**: `acc`
- **Requires LLM Judge**: No
- **Default Shots**: 0-shot
- **Subsets**: `Aeronautical and Astronautical Science and Technology`, `Agricultural Engineering`, `Animal Husbandry`, `Applied Economics`, `Aquaculture`, `Architecture`, `Art Studies`, `Astronomy`, `Atmospheric Science`, `Basic Medicine`, `Biology`, `Business Administration`, `Chemical Engineering and Technology`, `Chemistry`, `Civil Engineering`, `Clinical Medicine`, `Computer Science and Technology`, `Control Science and Engineering`, `Crop Science`, `Education`, `Electrical Engineering`, `Electronic Science and Technology`, `Environmental Science and Engineering`, `Food Science and Engineering`, `Forestry Engineering`, `Forestry`, `Geography`, `Geological Resources and Geological Engineering`, `Geology`, `Geophysics`, `History`, `Hydraulic Engineering`, `Information and Communication Engineering`, `Instrument Science and Technology`, `Journalism and Communication`, `Language and Literature`, `Law`, `Library, Information and Archival Management`, `Management Science and Engineering`, `Materials Science and Engineering`, `Mathematics`, `Mechanical Engineering`, `Mechanics`, `Metallurgical Engineering`, `Military Science`, `Mining Engineering`, `Musicology`, `Naval Architecture and Ocean Engineering`, `Nuclear Science and Technology`, `Oceanography`, `Optical Engineering`, `Petroleum and Natural Gas Engineering`, `Pharmacy`, `Philosophy`, `Physical Education`, `Physical Oceanography`, `Physics`, `Political Science`, `Power Engineering and Engineering Thermophysics`, `Psychology`, `Public Administration`, `Public Health and Preventive Medicine`, `Sociology`, `Stomatology`, `Surveying and Mapping Science and Technology`, `Systems Science`, `Textile Science and Engineering`, `Theoretical Economics`, `Traditional Chinese Medicine`, `Transportation Engineering`, `Veterinary Medicine`, `Weapon Science and Technology`

<<<<<<< HEAD
- **Supported Output Formats**: `generation`
=======
>>>>>>> 3c8e3589
- **Prompt Template**: 
```text
Answer the following multiple choice question. The last line of your response should be of the following format: 'ANSWER: $LETTER' (without quotes) where LETTER is one of {letters}. Think step by step before answering.

{question}

{choices}
```

---

### τ-bench

[Back to Top](#llm-benchmarks)
- **Dataset Name**: `tau_bench`
- **Dataset ID**: [tau-bench](https://github.com/sierra-research/tau-bench)
- **Description**:  
  > A benchmark emulating dynamic conversations between a user (simulated by language models) and a language agent provided with domain-specific API tools and policy guidelines. Please install it with `pip install git+https://github.com/sierra-research/tau-bench` before evaluating and set a user model. [Usage Example](https://evalscope.readthedocs.io/zh-cn/latest/third_party/tau_bench.html)
- **Task Categories**: `FunctionCalling`, `Reasoning`
- **Evaluation Metrics**: `Pass^1`
- **Requires LLM Judge**: No
- **Default Shots**: 0-shot
- **Subsets**: `airline`, `retail`

- **Extra Parameters**: 
```json
{
    "user_model": "qwen-plus",
    "api_key": "EMPTY",
    "api_base": "https://dashscope.aliyuncs.com/compatible-mode/v1",
    "generation_config": {
        "temperature": 0.0,
        "max_tokens": 4096
    }
}
```

---

### ToolBench-Static

[Back to Top](#llm-benchmarks)
- **Dataset Name**: `tool_bench`
- **Dataset ID**: [AI-ModelScope/ToolBench-Static](https://modelscope.cn/datasets/AI-ModelScope/ToolBench-Static/summary)
- **Description**:  
  > ToolBench is a benchmark for evaluating AI models on tool use tasks. It includes various subsets such as in-domain and out-of-domain, each with its own set of problems that require step-by-step reasoning to arrive at the correct answer. [Usage Example](https://evalscope.readthedocs.io/zh-cn/latest/third_party/toolbench.html)
- **Task Categories**: `FunctionCalling`, `Reasoning`
- **Evaluation Metrics**: `Act.EM`, `F1`, `HalluRate`, `Plan.EM`, `Rouge-L`
- **Requires LLM Judge**: No
- **Default Shots**: 0-shot
- **Subsets**: `in_domain`, `out_of_domain`


---

### TriviaQA

[Back to Top](#llm-benchmarks)
- **Dataset Name**: `trivia_qa`
- **Dataset ID**: [evalscope/trivia_qa](https://modelscope.cn/datasets/evalscope/trivia_qa/summary)
- **Description**:  
  > TriviaQA is a large-scale reading comprehension dataset consisting of question-answer pairs collected from trivia websites. It includes questions with multiple possible answers, making it suitable for evaluating the ability of models to understand and generate answers based on context.
- **Task Categories**: `QA`, `ReadingComprehension`
- **Evaluation Metrics**: `{'acc': {'allow_inclusion': True}}`
- **Requires LLM Judge**: No
- **Default Shots**: 0-shot
- **Subsets**: `rc.wikipedia`

<<<<<<< HEAD
- **Supported Output Formats**: `generation`
=======
>>>>>>> 3c8e3589
- **Prompt Template**: 
```text
Read the content and answer the following question.

Content: {content}

Question: {question}

Keep your The last line of your response should be of the form "ANSWER: $ANSWER" (without quotes) where $ANSWER is the answer to the problem.

```

---

### TruthfulQA

[Back to Top](#llm-benchmarks)
- **Dataset Name**: `truthful_qa`
- **Dataset ID**: [evalscope/truthful_qa](https://modelscope.cn/datasets/evalscope/truthful_qa/summary)
- **Description**:  
  > TruthfulQA is a benchmark designed to evaluate the ability of AI models to answer questions truthfully and accurately. It includes multiple-choice tasks, focusing on the model's understanding of factual information.
- **Task Categories**: `Knowledge`
- **Evaluation Metrics**: `multi_choice_acc`
- **Requires LLM Judge**: No
- **Default Shots**: 0-shot
- **Subsets**: `multiple_choice`

<<<<<<< HEAD
- **Supported Output Formats**: `generation`
=======
>>>>>>> 3c8e3589
- **Extra Parameters**: 
```json
{
    "multiple_correct": false
}
```
- **Prompt Template**: 
```text
Answer the following multiple choice question. The entire content of your response should be of the following format: 'ANSWER: $LETTER' (without quotes) where LETTER is one of {letters}.

{question}

{choices}
```

---

### Winogrande

[Back to Top](#llm-benchmarks)
- **Dataset Name**: `winogrande`
- **Dataset ID**: [AI-ModelScope/winogrande_val](https://modelscope.cn/datasets/AI-ModelScope/winogrande_val/summary)
- **Description**:  
  > Winogrande is a benchmark for evaluating AI models on commonsense reasoning tasks, specifically designed to test the ability to resolve ambiguous pronouns in sentences.
- **Task Categories**: `MCQ`, `Reasoning`
- **Evaluation Metrics**: `acc`
- **Requires LLM Judge**: No
- **Default Shots**: 0-shot
- **Subsets**: `default`

<<<<<<< HEAD
- **Supported Output Formats**: `generation`
=======
>>>>>>> 3c8e3589
- **Prompt Template**: 
```text
Answer the following multiple choice question. The entire content of your response should be of the following format: 'ANSWER: $LETTER' (without quotes) where LETTER is one of {letters}.

{question}

{choices}
```<|MERGE_RESOLUTION|>--- conflicted
+++ resolved
@@ -7,10 +7,7 @@
 | `aime24` | [AIME-2024](#aime-2024) | `Math`, `Reasoning` |
 | `aime25` | [AIME-2025](#aime-2025) | `Math`, `Reasoning` |
 | `alpaca_eval` | [AlpacaEval2.0](#alpacaeval20) | `Arena`, `InstructionFollowing` |
-<<<<<<< HEAD
-=======
 | `amc` | [AMC](#amc) | `Math`, `Reasoning` |
->>>>>>> 3c8e3589
 | `arc` | [ARC](#arc) | `MCQ`, `Reasoning` |
 | `arena_hard` | [ArenaHard](#arenahard) | `Arena`, `InstructionFollowing` |
 | `bbh` | [BBH](#bbh) | `Reasoning` |
@@ -19,10 +16,7 @@
 | `chinese_simpleqa` | [Chinese-SimpleQA](#chinese-simpleqa) | `Chinese`, `Knowledge`, `QA` |
 | `cmmlu` | [C-MMLU](#c-mmlu) | `Chinese`, `Knowledge`, `MCQ` |
 | `competition_math` | [MATH](#math) | `Math`, `Reasoning` |
-<<<<<<< HEAD
-=======
 | `data_collection` | [data_collection](#data_collection) | `Custom` |
->>>>>>> 3c8e3589
 | `docmath` | [DocMath](#docmath) | `LongContext`, `Math`, `Reasoning` |
 | `drop` | [DROP](#drop) | `Reasoning` |
 | `frames` | [FRAMES](#frames) | `LongContext`, `Reasoning` |
@@ -31,10 +25,7 @@
 | `general_qa` | [General-QA](#general-qa) | `Custom`, `QA` |
 | `gpqa_diamond` | [GPQA-Diamond](#gpqa-diamond) | `Knowledge`, `MCQ` |
 | `gsm8k` | [GSM8K](#gsm8k) | `Math`, `Reasoning` |
-<<<<<<< HEAD
-=======
 | `health_bench` | [HealthBench](#healthbench) | `Knowledge`, `QA` |
->>>>>>> 3c8e3589
 | `hellaswag` | [HellaSwag](#hellaswag) | `Commonsense`, `Knowledge`, `MCQ` |
 | `hle` | [Humanity's-Last-Exam](#humanitys-last-exam) | `Knowledge`, `QA` |
 | `humaneval` | [HumanEval](#humaneval) | `Coding` |
@@ -43,10 +34,7 @@
 | `live_code_bench` | [Live-Code-Bench](#live-code-bench) | `Coding` |
 | `maritime_bench` | [MaritimeBench](#maritimebench) | `Chinese`, `Knowledge`, `MCQ` |
 | `math_500` | [MATH-500](#math-500) | `Math`, `Reasoning` |
-<<<<<<< HEAD
-=======
 | `minerva_math` | [Minerva-Math](#minerva-math) | `Math`, `Reasoning` |
->>>>>>> 3c8e3589
 | `mmlu` | [MMLU](#mmlu) | `Knowledge`, `MCQ` |
 | `mmlu_pro` | [MMLU-Pro](#mmlu-pro) | `Knowledge`, `MCQ` |
 | `mmlu_redux` | [MMLU-Redux](#mmlu-redux) | `Knowledge`, `MCQ` |
@@ -122,16 +110,10 @@
 - **Default Shots**: 0-shot
 - **Subsets**: `alpaca_eval_gpt4_baseline`
 
-<<<<<<< HEAD
-- **Supported Output Formats**: `generation`
-=======
->>>>>>> 3c8e3589
-- **Prompt Template**: 
-```text
-{question}
-```
-<<<<<<< HEAD
-=======
+- **Prompt Template**: 
+```text
+{question}
+```
 
 ---
 
@@ -153,7 +135,6 @@
 {question}
 Please reason step by step, and put your final answer within \boxed{{}}.
 ```
->>>>>>> 3c8e3589
 
 ---
 
@@ -170,10 +151,6 @@
 - **Default Shots**: 0-shot
 - **Subsets**: `ARC-Challenge`, `ARC-Easy`
 
-<<<<<<< HEAD
-- **Supported Output Formats**: `generation`
-=======
->>>>>>> 3c8e3589
 - **Prompt Template**: 
 ```text
 Answer the following multiple choice question. The entire content of your response should be of the following format: 'ANSWER: $LETTER' (without quotes) where LETTER is one of {letters}.
@@ -198,10 +175,6 @@
 - **Default Shots**: 0-shot
 - **Subsets**: `default`
 
-<<<<<<< HEAD
-- **Supported Output Formats**: `generation`
-=======
->>>>>>> 3c8e3589
 - **Prompt Template**: 
 ```text
 {question}
@@ -267,10 +240,6 @@
 - **Default Shots**: 5-shot
 - **Subsets**: `accountant`, `advanced_mathematics`, `art_studies`, `basic_medicine`, `business_administration`, `chinese_language_and_literature`, `civil_servant`, `clinical_medicine`, `college_chemistry`, `college_economics`, `college_physics`, `college_programming`, `computer_architecture`, `computer_network`, `discrete_mathematics`, `education_science`, `electrical_engineer`, `environmental_impact_assessment_engineer`, `fire_engineer`, `high_school_biology`, `high_school_chemistry`, `high_school_chinese`, `high_school_geography`, `high_school_history`, `high_school_mathematics`, `high_school_physics`, `high_school_politics`, `ideological_and_moral_cultivation`, `law`, `legal_professional`, `logic`, `mao_zedong_thought`, `marxism`, `metrology_engineer`, `middle_school_biology`, `middle_school_chemistry`, `middle_school_geography`, `middle_school_history`, `middle_school_mathematics`, `middle_school_physics`, `middle_school_politics`, `modern_chinese_history`, `operating_system`, `physician`, `plant_protection`, `probability_and_statistics`, `professional_tour_guide`, `sports_science`, `tax_accountant`, `teacher_qualification`, `urban_and_rural_planner`, `veterinary_medicine`
 
-<<<<<<< HEAD
-- **Supported Output Formats**: `generation`
-=======
->>>>>>> 3c8e3589
 - **Prompt Template**: 
 ```text
 以下是中国关于{subject}的单项选择题，请选出其中的正确答案。你的回答的最后一行应该是这样的格式："答案：LETTER"（不带引号），其中 LETTER 是 A、B、C、D 中的一个。
@@ -296,10 +265,6 @@
 - **Default Shots**: 0-shot
 - **Subsets**: `中华文化`, `人文与社会科学`, `工程、技术与应用科学`, `生活、艺术与文化`, `社会`, `自然与自然科学`
 
-<<<<<<< HEAD
-- **Supported Output Formats**: `generation`
-=======
->>>>>>> 3c8e3589
 - **Prompt Template**: 
 ```text
 请回答问题：
@@ -322,10 +287,6 @@
 - **Default Shots**: 0-shot
 - **Subsets**: `agronomy`, `anatomy`, `ancient_chinese`, `arts`, `astronomy`, `business_ethics`, `chinese_civil_service_exam`, `chinese_driving_rule`, `chinese_food_culture`, `chinese_foreign_policy`, `chinese_history`, `chinese_literature`, `chinese_teacher_qualification`, `clinical_knowledge`, `college_actuarial_science`, `college_education`, `college_engineering_hydrology`, `college_law`, `college_mathematics`, `college_medical_statistics`, `college_medicine`, `computer_science`, `computer_security`, `conceptual_physics`, `construction_project_management`, `economics`, `education`, `electrical_engineering`, `elementary_chinese`, `elementary_commonsense`, `elementary_information_and_technology`, `elementary_mathematics`, `ethnology`, `food_science`, `genetics`, `global_facts`, `high_school_biology`, `high_school_chemistry`, `high_school_geography`, `high_school_mathematics`, `high_school_physics`, `high_school_politics`, `human_sexuality`, `international_law`, `journalism`, `jurisprudence`, `legal_and_moral_basis`, `logical`, `machine_learning`, `management`, `marketing`, `marxist_theory`, `modern_chinese`, `nutrition`, `philosophy`, `professional_accounting`, `professional_law`, `professional_medicine`, `professional_psychology`, `public_relations`, `security_study`, `sociology`, `sports_science`, `traditional_chinese_medicine`, `virology`, `world_history`, `world_religions`
 
-<<<<<<< HEAD
-- **Supported Output Formats**: `generation`
-=======
->>>>>>> 3c8e3589
 - **Prompt Template**: 
 ```text
 回答下面的单项选择题，请选出其中的正确答案。你的回答的最后一行应该是这样的格式："答案：LETTER"（不带引号），其中 LETTER 是 {letters} 中的一个。请在回答前进行一步步思考。
@@ -540,10 +501,6 @@
 - **Default Shots**: 0-shot
 - **Subsets**: `default`
 
-<<<<<<< HEAD
-- **Supported Output Formats**: `generation`
-=======
->>>>>>> 3c8e3589
 - **Prompt Template**: 
 ```text
 回答下面的单项选择题，请选出其中的正确答案。你的回答的最后一行应该是这样的格式："答案：LETTER"（不带引号），其中 LETTER 是 {letters} 中的一个。
@@ -590,10 +547,6 @@
 - **Default Shots**: 0-shot
 - **Subsets**: `default`
 
-<<<<<<< HEAD
-- **Supported Output Formats**: `generation`
-=======
->>>>>>> 3c8e3589
 - **Prompt Template**: 
 ```text
 Answer the following multiple choice question. The last line of your response should be of the following format: 'ANSWER: $LETTER' (without quotes) where LETTER is one of {letters}. Think step by step before answering.
@@ -628,8 +581,6 @@
 
 Reasoning:
 
-<<<<<<< HEAD
-=======
 ```
 
 ---
@@ -658,7 +609,6 @@
 Answer the question:
 
 {question}
->>>>>>> 3c8e3589
 ```
 
 ---
@@ -676,10 +626,6 @@
 - **Default Shots**: 0-shot
 - **Subsets**: `default`
 
-<<<<<<< HEAD
-- **Supported Output Formats**: `generation`
-=======
->>>>>>> 3c8e3589
 - **Prompt Template**: 
 ```text
 Answer the following multiple choice question. The entire content of your response should be of the following format: 'ANSWER: $LETTER' (without quotes) where LETTER is one of {letters}.
@@ -704,10 +650,6 @@
 - **Default Shots**: 0-shot
 - **Subsets**: `Biology/Medicine`, `Chemistry`, `Computer Science/AI`, `Engineering`, `Humanities/Social Science`, `Math`, `Other`, `Physics`
 
-<<<<<<< HEAD
-- **Supported Output Formats**: `generation`
-=======
->>>>>>> 3c8e3589
 - **Extra Parameters**: 
 ```json
 {
@@ -772,10 +714,6 @@
 - **Default Shots**: 0-shot
 - **Subsets**: `EQ`, `IQ`
 
-<<<<<<< HEAD
-- **Supported Output Formats**: `generation`
-=======
->>>>>>> 3c8e3589
 - **Prompt Template**: 
 ```text
 回答下面的单项选择题，请选出其中的正确答案。你的回答的最后一行应该是这样的格式："答案：LETTER"（不带引号），其中 LETTER 是 {letters} 中的一个。请在回答前进行一步步思考。
@@ -835,10 +773,6 @@
 - **Default Shots**: 0-shot
 - **Subsets**: `default`
 
-<<<<<<< HEAD
-- **Supported Output Formats**: `generation`
-=======
->>>>>>> 3c8e3589
 - **Prompt Template**: 
 ```text
 请回答单选题。要求只输出选项，不输出解释，将选项放在[]里，直接输出答案。示例：
@@ -874,8 +808,6 @@
 - **Prompt Template**: 
 ```text
 {question}
-<<<<<<< HEAD
-=======
 Please reason step by step, and put your final answer within \boxed{{}}.
 ```
 
@@ -897,7 +829,6 @@
 - **Prompt Template**: 
 ```text
 {question}
->>>>>>> 3c8e3589
 Please reason step by step, and put your final answer within \boxed{{}}.
 ```
 
@@ -916,10 +847,6 @@
 - **Default Shots**: 5-shot
 - **Subsets**: `abstract_algebra`, `anatomy`, `astronomy`, `business_ethics`, `clinical_knowledge`, `college_biology`, `college_chemistry`, `college_computer_science`, `college_mathematics`, `college_medicine`, `college_physics`, `computer_security`, `conceptual_physics`, `econometrics`, `electrical_engineering`, `elementary_mathematics`, `formal_logic`, `global_facts`, `high_school_biology`, `high_school_chemistry`, `high_school_computer_science`, `high_school_european_history`, `high_school_geography`, `high_school_government_and_politics`, `high_school_macroeconomics`, `high_school_mathematics`, `high_school_microeconomics`, `high_school_physics`, `high_school_psychology`, `high_school_statistics`, `high_school_us_history`, `high_school_world_history`, `human_aging`, `human_sexuality`, `international_law`, `jurisprudence`, `logical_fallacies`, `machine_learning`, `management`, `marketing`, `medical_genetics`, `miscellaneous`, `moral_disputes`, `moral_scenarios`, `nutrition`, `philosophy`, `prehistory`, `professional_accounting`, `professional_law`, `professional_medicine`, `professional_psychology`, `public_relations`, `security_studies`, `sociology`, `us_foreign_policy`, `virology`, `world_religions`
 
-<<<<<<< HEAD
-- **Supported Output Formats**: `generation`
-=======
->>>>>>> 3c8e3589
 - **Prompt Template**: 
 ```text
 Answer the following multiple choice question. The last line of your response should be of the following format: 'ANSWER: $LETTER' (without quotes) where LETTER is one of {letters}. Think step by step before answering.
@@ -944,10 +871,6 @@
 - **Default Shots**: 5-shot
 - **Subsets**: `biology`, `business`, `chemistry`, `computer science`, `economics`, `engineering`, `health`, `history`, `law`, `math`, `other`, `philosophy`, `physics`, `psychology`
 
-<<<<<<< HEAD
-- **Supported Output Formats**: `generation`
-=======
->>>>>>> 3c8e3589
 - **Prompt Template**: 
 ```text
 Answer the following multiple choice question. The last line of your response should be of the following format: 'ANSWER: $LETTER' (without quotes) where LETTER is one of {letters}. Think step by step before answering.
@@ -974,10 +897,6 @@
 - **Default Shots**: 0-shot
 - **Subsets**: `abstract_algebra`, `anatomy`, `astronomy`, `business_ethics`, `clinical_knowledge`, `college_biology`, `college_chemistry`, `college_computer_science`, `college_mathematics`, `college_medicine`, `college_physics`, `computer_security`, `conceptual_physics`, `econometrics`, `electrical_engineering`, `elementary_mathematics`, `formal_logic`, `global_facts`, `high_school_biology`, `high_school_chemistry`, `high_school_computer_science`, `high_school_european_history`, `high_school_geography`, `high_school_government_and_politics`, `high_school_macroeconomics`, `high_school_mathematics`, `high_school_microeconomics`, `high_school_physics`, `high_school_psychology`, `high_school_statistics`, `high_school_us_history`, `high_school_world_history`, `human_aging`, `human_sexuality`, `international_law`, `jurisprudence`, `logical_fallacies`, `machine_learning`, `management`, `marketing`, `medical_genetics`, `miscellaneous`, `moral_disputes`, `moral_scenarios`, `nutrition`, `philosophy`, `prehistory`, `professional_accounting`, `professional_law`, `professional_medicine`, `professional_psychology`, `public_relations`, `security_studies`, `sociology`, `us_foreign_policy`, `virology`, `world_religions`
 
-<<<<<<< HEAD
-- **Supported Output Formats**: `generation`
-=======
->>>>>>> 3c8e3589
 - **Prompt Template**: 
 ```text
 Answer the following multiple choice question. The last line of your response should be of the following format: 'ANSWER: $LETTER' (without quotes) where LETTER is one of {letters}. Think step by step before answering.
@@ -985,8 +904,6 @@
 {question}
 
 {choices}
-<<<<<<< HEAD
-=======
 ```
 
 ---
@@ -1009,7 +926,6 @@
 {
     "max_turns": 3
 }
->>>>>>> 3c8e3589
 ```
 
 ---
@@ -1027,10 +943,6 @@
 - **Default Shots**: 0-shot
 - **Subsets**: `murder_mysteries`, `object_placements`, `team_allocation`
 
-<<<<<<< HEAD
-- **Supported Output Formats**: `generation`
-=======
->>>>>>> 3c8e3589
 - **Prompt Template**: 
 ```text
 Answer the following multiple choice question. The last line of your response should be of the following format: 'ANSWER: $LETTER' (without quotes) where LETTER is one of {letters}. Think step by step before answering.
@@ -1139,10 +1051,6 @@
 - **Default Shots**: 3-shot
 - **Subsets**: `high`, `middle`
 
-<<<<<<< HEAD
-- **Supported Output Formats**: `generation`
-=======
->>>>>>> 3c8e3589
 - **Prompt Template**: 
 ```text
 Answer the following multiple choice question. The last line of your response should be of the following format: 'ANSWER: $LETTER' (without quotes) where LETTER is one of {letters}. Think step by step before answering.
@@ -1167,10 +1075,6 @@
 - **Default Shots**: 0-shot
 - **Subsets**: `default`
 
-<<<<<<< HEAD
-- **Supported Output Formats**: `generation`
-=======
->>>>>>> 3c8e3589
 - **Prompt Template**: 
 ```text
 Answer the question:
@@ -1193,10 +1097,6 @@
 - **Default Shots**: 0-shot
 - **Subsets**: `Aeronautical and Astronautical Science and Technology`, `Agricultural Engineering`, `Animal Husbandry`, `Applied Economics`, `Aquaculture`, `Architecture`, `Art Studies`, `Astronomy`, `Atmospheric Science`, `Basic Medicine`, `Biology`, `Business Administration`, `Chemical Engineering and Technology`, `Chemistry`, `Civil Engineering`, `Clinical Medicine`, `Computer Science and Technology`, `Control Science and Engineering`, `Crop Science`, `Education`, `Electrical Engineering`, `Electronic Science and Technology`, `Environmental Science and Engineering`, `Food Science and Engineering`, `Forestry Engineering`, `Forestry`, `Geography`, `Geological Resources and Geological Engineering`, `Geology`, `Geophysics`, `History`, `Hydraulic Engineering`, `Information and Communication Engineering`, `Instrument Science and Technology`, `Journalism and Communication`, `Language and Literature`, `Law`, `Library, Information and Archival Management`, `Management Science and Engineering`, `Materials Science and Engineering`, `Mathematics`, `Mechanical Engineering`, `Mechanics`, `Metallurgical Engineering`, `Military Science`, `Mining Engineering`, `Musicology`, `Naval Architecture and Ocean Engineering`, `Nuclear Science and Technology`, `Oceanography`, `Optical Engineering`, `Petroleum and Natural Gas Engineering`, `Pharmacy`, `Philosophy`, `Physical Education`, `Physical Oceanography`, `Physics`, `Political Science`, `Power Engineering and Engineering Thermophysics`, `Psychology`, `Public Administration`, `Public Health and Preventive Medicine`, `Sociology`, `Stomatology`, `Surveying and Mapping Science and Technology`, `Systems Science`, `Textile Science and Engineering`, `Theoretical Economics`, `Traditional Chinese Medicine`, `Transportation Engineering`, `Veterinary Medicine`, `Weapon Science and Technology`
 
-<<<<<<< HEAD
-- **Supported Output Formats**: `generation`
-=======
->>>>>>> 3c8e3589
 - **Prompt Template**: 
 ```text
 Answer the following multiple choice question. The last line of your response should be of the following format: 'ANSWER: $LETTER' (without quotes) where LETTER is one of {letters}. Think step by step before answering.
@@ -1265,10 +1165,6 @@
 - **Default Shots**: 0-shot
 - **Subsets**: `rc.wikipedia`
 
-<<<<<<< HEAD
-- **Supported Output Formats**: `generation`
-=======
->>>>>>> 3c8e3589
 - **Prompt Template**: 
 ```text
 Read the content and answer the following question.
@@ -1296,10 +1192,6 @@
 - **Default Shots**: 0-shot
 - **Subsets**: `multiple_choice`
 
-<<<<<<< HEAD
-- **Supported Output Formats**: `generation`
-=======
->>>>>>> 3c8e3589
 - **Extra Parameters**: 
 ```json
 {
@@ -1330,10 +1222,6 @@
 - **Default Shots**: 0-shot
 - **Subsets**: `default`
 
-<<<<<<< HEAD
-- **Supported Output Formats**: `generation`
-=======
->>>>>>> 3c8e3589
 - **Prompt Template**: 
 ```text
 Answer the following multiple choice question. The entire content of your response should be of the following format: 'ANSWER: $LETTER' (without quotes) where LETTER is one of {letters}.
