--- conflicted
+++ resolved
@@ -8,12 +8,7 @@
 | `cc_bench` | [CCBench](#ccbench) | `Knowledge`, `MCQ`, `MultiModal` |
 | `math_vista` | [MathVista](#mathvista) | `MCQ`, `Math`, `MultiModal`, `Reasoning` |
 | `mm_bench` | [MMBench](#mmbench) | `Knowledge`, `MultiModal`, `QA` |
-<<<<<<< HEAD
-| `mm_bench_cc` | [MMBench_CC](#mmbench_cc) | `Knowledge`, `MultiModal`, `QA` |
-| `mm_star` | [MMStar](#mmstar) | `Knowledge`, `MultiModal`, `QA` |
-=======
 | `mm_star` | [MMStar](#mmstar) | `Knowledge`, `MCQ`, `MultiModal` |
->>>>>>> 5c64e9a6
 | `mmmu` | [MMMU](#mmmu) | `Knowledge`, `MultiModal`, `QA` |
 | `mmmu_pro` | [MMMU-PRO](#mmmu-pro) | `Knowledge`, `MCQ`, `MultiModal` |
 | `omni_bench` | [OmniBench](#omnibench) | `Knowledge`, `MCQ`, `MultiModal` |
@@ -103,11 +98,7 @@
 - **Dataset Name**: `mm_bench`
 - **Dataset ID**: [lmms-lab/MMBench](https://modelscope.cn/datasets/lmms-lab/MMBench/summary)
 - **Description**:  
-<<<<<<< HEAD
-  > MMBench is collected from multiple sources,including public datasets and Internet, and currently, contains 2974 multiple-choice questions,covering 20 ability dimensions.
-=======
   > MMBench is a comprehensive evaluation pipeline comprised of meticulously curated multimodal dataset and a novel circulareval strategy using ChatGPT. It is comprised of 20 ability dimensions defined by MMBench. It also contains chinese version with translated question.
->>>>>>> 5c64e9a6
 - **Task Categories**: `Knowledge`, `MultiModal`, `QA`
 - **Evaluation Metrics**: `acc`
 - **Requires LLM Judge**: No
@@ -125,54 +116,12 @@
 
 ---
 
-<<<<<<< HEAD
-### MMBench_CC
-
-[Back to Top](#vlm-benchmarks)
-- **Dataset Name**: `mm_bench_cc`
-- **Dataset ID**: [lmms-lab/MMBench](https://modelscope.cn/datasets/lmms-lab/MMBench/summary)
-- **Description**:  
-  > MMBench is collected from multiple sources,including public datasets and Internet, and currently, contains 2974 multiple-choice questions,covering 20 ability dimensions.
-- **Task Categories**: `Knowledge`, `MultiModal`, `QA`
-- **Evaluation Metrics**: `acc`
-- **Requires LLM Judge**: No
-- **Default Shots**: 0-shot
-- **Subsets**: `cc`
-
-- **Prompt Template**: 
-```text
-Answer the following multiple choice question. The last line of your response should be of the following format: 'ANSWER: $LETTER' (without quotes) where LETTER is one of {letters}. Think step by step before answering.
-
-{question}
-
-{choices}
-```
-
----
-
-=======
->>>>>>> 5c64e9a6
 ### MMStar
 
 [Back to Top](#vlm-benchmarks)
 - **Dataset Name**: `mm_star`
 - **Dataset ID**: [evalscope/MMStar](https://modelscope.cn/datasets/evalscope/MMStar/summary)
 - **Description**:  
-<<<<<<< HEAD
-  > As shown in the figure below, existing benchmarks lackconsideration of the vision dependency of evaluationsamples and potential data leakage fromLLMs' and LVLMs' training data.
-- **Task Categories**: `Knowledge`, `MultiModal`, `QA`
-- **Evaluation Metrics**: `acc`
-- **Requires LLM Judge**: No
-- **Default Shots**: 0-shot
-- **Subsets**: `val`
-
-- **Prompt Template**: 
-```text
-Answer the following multiple choice question. 
-The last line of your response should be of the following format: 
-'ANSWER: $LETTER' (without quotes) 
-where LETTER is one of {letters}. Think step by step before answering.
-=======
   > MMStar: an elite vision-indispensible multi-modal benchmark, aiming to ensure each curated sample exhibits visual dependency, minimal data leakage, and requires advanced multi-modal capabilities.
 - **Task Categories**: `Knowledge`, `MCQ`, `MultiModal`
 - **Evaluation Metrics**: `acc`
@@ -186,7 +135,6 @@
 The last line of your response should be of the following format:
 'ANSWER: $LETTER' (without quotes)
 where LETTER is one of A,B,C,D. Think step by step before answering.
->>>>>>> 5c64e9a6
 
 {question}
 ```
