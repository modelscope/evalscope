--- conflicted
+++ resolved
@@ -76,18 +76,12 @@
 - `--extra-args`: Additional parameters to be passed in the request body, formatted as a JSON string. For example: `'{"ignore_eos": true}'`.
 
 ## Data Storage
-<<<<<<< HEAD
 - `--visualizer`: The visualizer to use, if set, metrics will be saved to the specified visualizer, can be `wandb` or `swanlab`, default None.
 - `--wandb-api-key`: wandb API key to use for logging metrics to wandb.
 - `--swanlab-api-key`: swanlab API key to use for logging metrics to swanlab.
-- `--outputs-dir` specifies the output file path, with a default value of `./outputs`.
-=======
-- `--wandb-api-key`: wandb API key, if set, metrics will be saved to wandb.
-- `--swanlab-api-key`: swanlab API key, if set, metrics will be saved to swanlab.
 - `--outputs-dir` specifies the output file path, with a default value of `./outputs`.
 
 ## Other Parameters
 - `--db-commit-interval` specifies the number of rows buffered before writing results to the SQLite database, default is 1000.
 - `--queue-size-multiplier` sets the maximum size of the request queue, calculated as `parallel * multiplier`, default is 5.
-- `--in-flight-task-multiplier` sets the maximum number of in-flight tasks, calculated as `parallel * multiplier`, default is 2.
->>>>>>> b07bdfb3
+- `--in-flight-task-multiplier` sets the maximum number of in-flight tasks, calculated as `parallel * multiplier`, default is 2.