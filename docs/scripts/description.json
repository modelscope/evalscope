--- conflicted
+++ resolved
@@ -349,7 +349,11 @@
     "zh": "POPE（基于查询的对象探测评估）是一个用于评估大视觉语言模型（LVLM）中对象幻觉的基准。它通过让模型回答图像中是否存在特定对象的是/否问题来测试模型，旨在衡量模型响应与视觉内容的一致性，并重点识别模型错误声称存在实际不存在对象的情况。该基准采用随机、流行和对抗等多种采样策略，构建了鲁棒的问题集用于评估。",
     "updated_at": "2025-10-15T17:24:43Z"
   },
-<<<<<<< HEAD
+  "poly_math": {
+    "en": "PolyMath is a multilingual mathematical reasoning benchmark covering 18 languages and 4 easy-to-hard difficulty levels, with 9,000 high-quality problem samples. Our benchmark ensures difficulty comprehensiveness, language diversity, and high-quality translation, making it a highly discriminative multilingual mathematical benchmark in the era of reasoning LLMs.",
+    "zh": "PolyMath 是一个涵盖 18 种语言和 4 个由易到难难度级别的多语言数学推理基准，包含 9,000 个高质量问题样本。该基准确保了难度的全面性、语言的多样性以及高质量的翻译，使其成为推理型大语言模型时代高度区分性的多语言数学评测基准。",
+    "updated_at": "2025-10-16T16:08:18Z"
+  },
   "math_vision": {
     "en": "The MATH-Vision (MATH-V) dataset, a meticulously curated collection of 3,040 high-quality mathematical problems with visual contexts sourced from real math competitions.",
     "zh": "MATH-Vision（MATH-V）数据集是一个精心整理的包含3,040道高质量数学题的数据集，题目均来自真实数学竞赛，并配有视觉情境。",
@@ -364,11 +368,5 @@
     "en": "SimpleVQA, the first comprehensive multi-modal benchmark to evaluate the factuality ability of MLLMs to answer natural language short questions. SimpleVQA is characterized by six key features: it covers multiple tasks and multiple scenarios, ensures high quality and challenging queries, maintains static and timeless reference answers, and is straightforward to evaluate.",
     "zh": "SimpleVQA 是首个全面评估多模态大语言模型（MLLMs）回答自然语言简答题事实准确性的多模态基准。SimpleVQA 具有六大特点：涵盖多种任务和场景，确保查询的高质量与挑战性，提供静态且不受时间影响的参考答案，并易于评估。",
     "updated_at": "2025-10-17T16:40:33Z"
-=======
-  "poly_math": {
-    "en": "PolyMath is a multilingual mathematical reasoning benchmark covering 18 languages and 4 easy-to-hard difficulty levels, with 9,000 high-quality problem samples. Our benchmark ensures difficulty comprehensiveness, language diversity, and high-quality translation, making it a highly discriminative multilingual mathematical benchmark in the era of reasoning LLMs.",
-    "zh": "PolyMath 是一个涵盖 18 种语言和 4 个由易到难难度级别的多语言数学推理基准，包含 9,000 个高质量问题样本。该基准确保了难度的全面性、语言的多样性以及高质量的翻译，使其成为推理型大语言模型时代高度区分性的多语言数学评测基准。",
-    "updated_at": "2025-10-16T16:08:18Z"
->>>>>>> e8c1ffac
   }
 }