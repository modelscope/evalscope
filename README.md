--- conflicted
+++ resolved
@@ -70,14 +70,6 @@
 > python3 scripts/run_arena.py --c evals/registry/tasks/cfg_arena.yaml
 ```
 
-<<<<<<< HEAD
-### 其他的评分模式
-除了竞技场模式两两对比（pairwise battle）的评分模式，我们还支持以下两种评分模式：
-- `single`: 只对单个模型输出做打分，不做两两对比
-- `pairwise-baseline`: 选定 baseline 模型，其他模型与 baseline 模型做对比评分
-
-#### Option 2: 单个模型打分（single mode）
-=======
 #### 4. 结果可视化
 
 ```python
@@ -94,7 +86,6 @@
 - `pairwise-baseline`: 选定 baseline 模型，其他模型与 baseline 模型做对比评分
 
 #### 1. Single mode: 单个模型打分
->>>>>>> 2aa5c67f
 
 这个模式下，我们只对单个模型输出做打分，不做两两对比。这个模式可以更方便的把新模型加入到 Leaderboard 中（只需要对新模型跑一遍打分即可）
 
@@ -112,11 +103,7 @@
 > python3 scripts/run_arena.py --c evals/registry/tasks/cfg_single.yaml
 ```
 
-<<<<<<< HEAD
-#### Option 3: 与 baseline 模型对比（pairwise-baseline mode）
-=======
 #### 2. Pairwise-baseline mode: 与 baseline 模型对比
->>>>>>> 2aa5c67f
 
 这个模式下，我们选定 baseline 模型，其他模型与 baseline 模型做对比评分。这个模式可以方便的把新模型加入到 Leaderboard 中（只需要对新模型跟 baseline 模型跑一遍打分即可）
 
